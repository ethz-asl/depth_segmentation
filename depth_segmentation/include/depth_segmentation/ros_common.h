#ifndef DEPTH_SEGMENTATION_ROS_COMMON_H_
#define DEPTH_SEGMENTATION_ROS_COMMON_H_

#include <string>

#include <ros/ros.h>

namespace depth_segmentation {
const static std::string kRgbImageTopic = "/camera/rgb/image_raw";
const static std::string kRgbCameraInfoTopic = "/camera/rgb/camera_info";
const static std::string kDepthImageTopic =
    "/camera/depth_registered/image_raw";
<<<<<<< HEAD
const static std::string kDepthCameraInfoTopic = "/camera/depth/camera_info";
const static std::string kSemanticInstanceSegmentationTopic =
    "/mask_rcnn/result";
=======
const static std::string kDepthCameraInfoTopic =
    "/camera/depth_registered/camera_info";
>>>>>>> 896e6fe1

const static std::string kTfWorldFrame = "map";
const static std::string kTfDepthCameraFrame = "camera0";

}  // namespace depth_segmentation

#endif  // DEPTH_SEGMENTATION_ROS_COMMON_H_<|MERGE_RESOLUTION|>--- conflicted
+++ resolved
@@ -10,14 +10,10 @@
 const static std::string kRgbCameraInfoTopic = "/camera/rgb/camera_info";
 const static std::string kDepthImageTopic =
     "/camera/depth_registered/image_raw";
-<<<<<<< HEAD
-const static std::string kDepthCameraInfoTopic = "/camera/depth/camera_info";
+const static std::string kDepthCameraInfoTopic =
+    "/camera/depth_registered/camera_info";
 const static std::string kSemanticInstanceSegmentationTopic =
     "/mask_rcnn/result";
-=======
-const static std::string kDepthCameraInfoTopic =
-    "/camera/depth_registered/camera_info";
->>>>>>> 896e6fe1
 
 const static std::string kTfWorldFrame = "map";
 const static std::string kTfDepthCameraFrame = "camera0";
