#include "depth_segmentation/depth_segmentation.h"

#include <algorithm>
#include <limits>

#include <opencv2/core/core.hpp>
#include <opencv2/highgui.hpp>
#include <opencv2/imgproc/imgproc.hpp>
#include <opencv2/photo/photo.hpp>

namespace depth_segmentation {

CameraTracker::CameraTracker(const DepthCamera& depth_camera,
                             const RgbCamera& rgb_camera)
    : depth_camera_(depth_camera),
      rgb_camera_(rgb_camera),
      world_transform_(4, 4, CV_64FC1),
      transform_(4, 4, CV_64FC1) {
  world_transform_ = cv::Mat::eye(4, 4, CV_64FC1);
  transform_ = cv::Mat::eye(4, 4, CV_64FC1);
}

void CameraTracker::initialize(const std::string odometry_type) {
  CHECK(depth_camera_.initialized());
  CHECK(rgb_camera_.initialized());
  CHECK(!depth_camera_.getCameraMatrix().empty());
  CHECK(std::find(kCameraTrackerNames.begin(), kCameraTrackerNames.end(),
                  odometry_type) != kCameraTrackerNames.end());
  odometry_ = cv::rgbd::Odometry::create(odometry_type);
  odometry_->setCameraMatrix(depth_camera_.getCameraMatrix());

  LOG(INFO) << "CameraTracker initialized";
}

bool CameraTracker::computeTransform(const cv::Mat& src_rgb_image,
                                     const cv::Mat& src_depth_image,
                                     const cv::Mat& dst_rgb_image,
                                     const cv::Mat& dst_depth_image,
                                     const cv::Mat& src_depth_mask,
                                     const cv::Mat& dst_depth_mask) {
  CHECK(!src_rgb_image.empty());
  CHECK(!src_depth_image.empty());
  CHECK(!dst_rgb_image.empty());
  CHECK(!dst_depth_image.empty());
  CHECK(!src_depth_mask.empty());
  CHECK(!dst_depth_mask.empty());
  CHECK_EQ(src_rgb_image.size(), dst_rgb_image.size());
  CHECK_EQ(src_depth_image.size(), dst_depth_image.size());
  CHECK_EQ(src_rgb_image.size(), src_depth_image.size());
  CHECK_EQ(src_depth_image.size(), src_depth_mask.size());
  CHECK_EQ(dst_depth_image.size(), dst_depth_mask.size());
  CHECK(!world_transform_.empty());

  cv::Ptr<cv::rgbd::OdometryFrame> src_frame(new cv::rgbd::OdometryFrame(
      src_rgb_image, src_depth_image, src_depth_mask));
  cv::Ptr<cv::rgbd::OdometryFrame> dst_frame(new cv::rgbd::OdometryFrame(
      dst_rgb_image, dst_depth_image, dst_depth_mask));
  bool success = odometry_->compute(src_frame, dst_frame, transform_);
  if (success) {
    world_transform_ = transform_ * world_transform_;
  }
  return success;
}

void CameraTracker::visualize(const cv::Mat old_depth_image,
                              const cv::Mat new_depth_image) const {
  CHECK(!old_depth_image.empty());
  CHECK(!new_depth_image.empty());
  CHECK_EQ(old_depth_image.size(), new_depth_image.size());
  CHECK_EQ(old_depth_image.type(), CV_32FC1);
  CHECK_EQ(new_depth_image.type(), CV_32FC1);

  // Place both depth images into one.
  cv::Size size_old_depth = old_depth_image.size();
  cv::Size size_new_depth = new_depth_image.size();
  cv::Mat combined_depth(size_old_depth.height,
                         size_old_depth.width + size_new_depth.width, CV_32FC1);
  cv::Mat left(combined_depth,
               cv::Rect(0, 0, size_old_depth.width, size_old_depth.height));
  old_depth_image.copyTo(left);
  cv::Mat right(combined_depth,
                cv::Rect(size_old_depth.width, 0, size_new_depth.width,
                         size_new_depth.height));
  new_depth_image.copyTo(right);

  // Adjust the colors, such that the depth images look nicer.
  double min;
  double max;
  cv::minMaxIdx(combined_depth, &min, &max, 0, 0,
                cv::Mat(combined_depth == combined_depth));
  combined_depth -= min;
  cv::Mat adjusted_depth;
  cv::convertScaleAbs(combined_depth, adjusted_depth,
                      static_cast<double>(kImageRange) / (max - min));

  cv::imshow(kDebugWindowName, adjusted_depth);
  cv::waitKey(1);
}

void CameraTracker::createMask(const cv::Mat& depth, cv::Mat* mask) {
  CHECK(!depth.empty());
  CHECK_EQ(depth.type(), CV_32FC1);
  CHECK_NOTNULL(mask);
  CHECK(depth.size() == mask->size());
  for (size_t y = 0u; y < depth.rows; ++y) {
    for (size_t x = 0u; x < depth.cols; ++x) {
      if (cvIsNaN(depth.at<float>(y, x)) || depth.at<float>(y, x) > kMaxDepth ||
          depth.at<float>(y, x) <= FLT_EPSILON)
        mask->at<uchar>(y, x) = 0;
    }
  }
}

void CameraTracker::dilateFrame(cv::Mat& image, cv::Mat& depth) {
  CHECK(!image.empty());
  CHECK_EQ(image.type(), CV_8UC1);
  CHECK(!depth.empty());
  CHECK_EQ(depth.type(), CV_32FC1);
  CHECK_EQ(depth.size(), image.size());

  cv::Mat mask(image.size(), CV_8UC1, cv::Scalar(kImageRange));
  createMask(depth, &mask);

  image.setTo(kImageRange, ~mask);
  cv::Mat min_image;
  cv::erode(image, min_image, cv::Mat());

  image.setTo(0, ~mask);
  cv::Mat max_image;
  cv::dilate(image, max_image, cv::Mat());

  depth.setTo(FLT_MAX, ~mask);
  cv::Mat min_depth;
  cv::erode(depth, min_depth, cv::Mat());

  depth.setTo(0, ~mask);
  cv::Mat max_depth;
  cv::dilate(depth, max_depth, cv::Mat());

  cv::Mat dilated_mask;
  cv::dilate(mask, dilated_mask, cv::Mat(), cv::Point(-1, -1), 1);
  for (size_t y = 0u; y < depth.rows; ++y) {
    for (size_t x = 0u; x < depth.cols; ++x) {
      if (!mask.at<uchar>(y, x) && dilated_mask.at<uchar>(y, x)) {
        image.at<uchar>(y, x) = static_cast<uchar>(
            0.5f * (static_cast<float>(min_image.at<uchar>(y, x)) +
                    static_cast<float>(max_image.at<uchar>(y, x))));
        depth.at<float>(y, x) =
            0.5f * (min_depth.at<float>(y, x) + max_depth.at<float>(y, x));
      }
    }
  }
}

void DepthSegmenter::initialize() {
  CHECK(depth_camera_.initialized());
  CHECK_EQ(params_.normals.window_size % 2, 1u);
  CHECK_GT(params_.normals.window_size, 1u);
  if (params_.normals.method !=
      SurfaceNormalEstimationMethod::kDepthWindowFilter) {
    CHECK_LT(params_.normals.window_size, 8u);
  }
  CHECK_EQ(params_.max_distance.window_size % 2u, 1u);
  CHECK_EQ(params_.min_convexity.window_size % 2u, 1u);

  rgbd_normals_ = cv::rgbd::RgbdNormals(
      depth_camera_.getWidth(), depth_camera_.getHeight(), CV_32F,
      depth_camera_.getCameraMatrix(), params_.normals.window_size,
      static_cast<int>(params_.normals.method));
  LOG(INFO) << "DepthSegmenter initialized";
}

void DepthSegmenter::dynamicReconfigureCallback(
    depth_segmentation::DepthSegmenterConfig& config, uint32_t level) {
  // Surface normal params.
  if (config.normals_window_size % 2u != 1u) {
    // Resetting the config value to its previous value.
    config.normals_window_size = params_.normals.window_size;
    LOG(ERROR) << "Set the normals window size to an odd number.";
    return;
  }
  if (config.normals_window_size < 1u) {
    // Resetting the config value to its previous value.
    config.normals_window_size = params_.normals.window_size;
    LOG(ERROR) << "Set the normals window size to an odd value of at least 3.";
    return;
  }
  if (config.normals_method !=
          static_cast<int>(SurfaceNormalEstimationMethod::kDepthWindowFilter) &&
      config.normals_window_size >= 8u) {
    // Resetting the config value to its previous value.
    config.normals_window_size = params_.normals.window_size;
    LOG(ERROR) << "Only normal method Own supports normal window sizes larger "
                  "than 7.";
    return;
  }
  params_.normals.method =
      static_cast<SurfaceNormalEstimationMethod>(config.normals_method);
  params_.normals.distance_factor_threshold =
      config.normals_distance_factor_threshold;
  params_.normals.window_size = config.normals_window_size;
  params_.normals.display = config.normals_display;

  // Depth discontinuity map params.
  if (config.depth_discontinuity_kernel_size % 2u != 1u) {
    // Resetting the config value to its previous value.
    config.depth_discontinuity_kernel_size =
        params_.depth_discontinuity.kernel_size;
    LOG(ERROR) << "Set the depth discontinuity kernel size to an odd number.";
    return;
  }
  params_.depth_discontinuity.use_discontinuity =
      config.depth_discontinuity_use_depth_discontinuity;
  params_.depth_discontinuity.kernel_size =
      config.depth_discontinuity_kernel_size;
  params_.depth_discontinuity.discontinuity_ratio =
      config.depth_discontinuity_ratio;
  params_.depth_discontinuity.display = config.depth_discontinuity_display;

  // Max distance map params.
  if (config.max_distance_window_size % 2u != 1u) {
    // Resetting the config value to its previous value.
    config.max_distance_window_size = params_.max_distance.window_size;
    LOG(ERROR) << "Set the max distnace window size to an odd number.";
    return;
  }
  params_.max_distance.use_max_distance = config.max_distance_use_max_distance;
  params_.max_distance.display = config.max_distance_display;
  params_.max_distance.exclude_nan_as_max_distance =
      config.max_distance_exclude_nan_as_max_distance;
  params_.max_distance.ignore_nan_coordinates =
      config.max_distance_ignore_nan_coordinates;
  params_.max_distance.noise_thresholding_factor =
      config.max_distance_noise_thresholding_factor;
  params_.max_distance.sensor_min_distance =
      config.max_distance_sensor_min_distance;
  params_.max_distance.sensor_noise_param_1st_order =
      config.max_distance_sensor_noise_param_1st_order;
  params_.max_distance.sensor_noise_param_2nd_order =
      config.max_distance_sensor_noise_param_2nd_order;
  params_.max_distance.sensor_noise_param_3rd_order =
      config.max_distance_sensor_noise_param_3rd_order;
  params_.max_distance.use_threshold = config.max_distance_use_threshold;
  params_.max_distance.window_size = config.max_distance_window_size;

  // Min convexity map params.
  if (config.min_convexity_window_size % 2u != 1u) {
    // Resetting the config value to its previous value.
    config.min_convexity_window_size = params_.min_convexity.window_size;
    LOG(ERROR) << "Set the min convexity window size to an odd number.";
    return;
  }
  params_.min_convexity.use_min_convexity =
      config.min_convexity_use_min_convexity;
  params_.min_convexity.morphological_opening_size =
      config.min_convexity_morphological_opening_size;
  params_.min_convexity.step_size = config.min_convexity_step_size;
  params_.min_convexity.use_morphological_opening =
      config.min_convexity_use_morphological_opening;
  params_.min_convexity.use_threshold = config.min_convexity_use_threshold;
  params_.min_convexity.threshold = config.min_convexity_threshold;
  params_.min_convexity.mask_threshold = config.min_convexity_mask_threshold;

  params_.min_convexity.display = config.min_convexity_display;
  params_.min_convexity.window_size = config.min_convexity_window_size;

  // Final edge map params.
  params_.final_edge.morphological_opening_size =
      config.final_edge_morphological_opening_size;
  params_.final_edge.morphological_closing_size =
      config.final_edge_morphological_closing_size;
  params_.final_edge.use_morphological_opening =
      config.final_edge_use_morphological_opening;
  params_.final_edge.use_morphological_closing =
      config.final_edge_use_morphological_closing;
  params_.final_edge.display = config.final_edge_display;

  // Label map params.
  params_.label.method = static_cast<LabelMapMethod>(config.label_method);
  params_.label.min_size = config.label_min_size;
  params_.label.use_inpaint = config.label_use_inpaint;
  params_.label.inpaint_method = config.label_inpaint_method;
  params_.label.display = config.label_display;

  LOG(INFO) << "Dynamic Reconfigure Request.";
}

void DepthSegmenter::computeDepthMap(const cv::Mat& depth_image,
                                     cv::Mat* depth_map) {
  CHECK(!depth_image.empty());
  CHECK_EQ(depth_image.type(), CV_32FC1);
  CHECK_NOTNULL(depth_map);
  CHECK_EQ(depth_image.size(), depth_map->size());
  CHECK_EQ(depth_map->type(), CV_32FC3);
  CHECK(!depth_camera_.getCameraMatrix().empty());

  cv::rgbd::depthTo3d(depth_image, depth_camera_.getCameraMatrix(), *depth_map);
}

void DepthSegmenter::computeDepthDiscontinuityMap(
    const cv::Mat& depth_image, cv::Mat* depth_discontinuity_map) {
  CHECK(!depth_image.empty());
  CHECK_EQ(depth_image.type(), CV_32FC1);
  CHECK_NOTNULL(depth_discontinuity_map);
  CHECK_EQ(depth_discontinuity_map->type(), CV_32FC1);

  constexpr size_t kMaxValue = 1u;
  constexpr double kNanThreshold = 0.0;

  cv::Size image_size(depth_image.cols, depth_image.rows);
  cv::Mat element = cv::getStructuringElement(
      cv::MORPH_RECT, cv::Size(params_.depth_discontinuity.kernel_size,
                               params_.depth_discontinuity.kernel_size));

  cv::Mat depth_without_nans(image_size, CV_32FC1);
  cv::threshold(depth_image, depth_without_nans, kNanThreshold, kMaxValue,
                cv::THRESH_TOZERO);

  cv::Mat dilate_image(image_size, CV_32FC1);
  cv::dilate(depth_without_nans, dilate_image, element);
  dilate_image -= depth_without_nans;

  cv::Mat erode_image(image_size, CV_32FC1);
  cv::erode(depth_without_nans, erode_image, element);
  erode_image = depth_without_nans - erode_image;

  cv::Mat max_image(image_size, CV_32FC1);
  cv::max(dilate_image, erode_image, max_image);

  cv::Mat ratio_image(image_size, CV_32FC1);
  cv::divide(max_image, depth_without_nans, ratio_image);

  cv::threshold(ratio_image, *depth_discontinuity_map,
                params_.depth_discontinuity.discontinuity_ratio, kMaxValue,
                cv::THRESH_BINARY);

  if (params_.depth_discontinuity.display) {
    static const std::string kWindowName = "DepthDiscontinuityMap";
    cv::namedWindow(kWindowName, cv::WINDOW_AUTOSIZE);
    cv::imshow(kWindowName, *depth_discontinuity_map);
    cv::waitKey(1);
  }
}

void DepthSegmenter::computeMaxDistanceMap(const cv::Mat& depth_map,
                                           cv::Mat* max_distance_map) {
  CHECK(!depth_map.empty());
  CHECK_EQ(depth_map.type(), CV_32FC3);
  CHECK_NOTNULL(max_distance_map);
  CHECK_EQ(max_distance_map->type(), CV_32FC1);
  // Check if window_size is odd.
  CHECK_EQ(params_.max_distance.window_size % 2, 1u);

  max_distance_map->setTo(cv::Scalar(0.0f));

  const size_t kernel_size = params_.max_distance.window_size;
  const size_t n_kernels = kernel_size * kernel_size - 1u;

  // Define the n kernels and compute the filtered images.
  for (size_t i = 0u; i < n_kernels + 1u; ++i) {
    if (i == n_kernels / 2u) {
      continue;
    }
    cv::Mat kernel = cv::Mat::zeros(kernel_size, kernel_size, CV_32FC1);
    kernel.at<float>(i) = -1.0f;
    kernel.at<float>(n_kernels / 2u) = 1.0f;

    // Compute the filtered images.
    cv::Mat filtered_image(depth_map.size(), CV_32FC3);
    cv::filter2D(depth_map, filtered_image, CV_32FC3, kernel);

    // Calculate the norm over the three channels.
    std::vector<cv::Mat> channels(3);
    cv::split(filtered_image, channels);
    cv::Mat distance_map(depth_map.size(), CV_32FC1);
    if (params_.max_distance.ignore_nan_coordinates) {
      // Ignore nan values for the distance calculation.
      cv::Mat mask_0 = cv::Mat(channels[0] == channels[0]);
      cv::Mat mask_1 = cv::Mat(channels[1] == channels[1]);
      cv::Mat mask_2 = cv::Mat(channels[2] == channels[2]);
      mask_0.convertTo(mask_0, CV_32FC1);
      mask_1.convertTo(mask_1, CV_32FC1);
      mask_2.convertTo(mask_2, CV_32FC1);
      distance_map = mask_0.mul(channels[0].mul(channels[0])) +
                     mask_1.mul(channels[1].mul(channels[1])) +
                     mask_2.mul(channels[2].mul(channels[2]));
    } else {
      // If at least one of the coordinates is nan the distance will be nan.
      distance_map = channels[0].mul(channels[0]) +
                     channels[1].mul(channels[1]) +
                     channels[2].mul(channels[2]);
    }

    if (params_.max_distance.exclude_nan_as_max_distance) {
      cv::Mat mask = cv::Mat(distance_map == distance_map);
      mask.convertTo(mask, CV_32FC1);
      distance_map = mask.mul(distance_map);
    }
    // Individually set the maximum pixel value of the two matrices.
    cv::max(*max_distance_map, distance_map, *max_distance_map);
  }

  cv::sqrt(*max_distance_map, *max_distance_map);
  std::vector<cv::Mat> channels(3);
  cv::split(depth_map, channels);

  // Threshold the max_distance_map to get an edge map.
  if (params_.max_distance.use_threshold) {
    for (size_t i = 0u; i < depth_map.cols * depth_map.rows; ++i) {
      // Threshold the distance map based on Nguyen et al. (2012) noise model.
      // TODO(ff): Theta should be the angle between the normal and the camera
      // direction. (Here, a mean value is used, as suggested by Tateno et al.
      // (2016))
      static constexpr float theta = 30.f * CV_PI / 180.f;
      float z = (channels[2]).at<float>(i);
      float sigma_axial_noise =
          params_.max_distance.sensor_noise_param_1st_order +
          params_.max_distance.sensor_noise_param_2nd_order *
              (z - params_.max_distance.sensor_min_distance) *
              (z - params_.max_distance.sensor_min_distance) +
          params_.max_distance.sensor_noise_param_3rd_order / cv::sqrt(z) *
              theta * theta / (CV_PI / 2.0f - theta) * (CV_PI / 2.0f - theta);
      if (max_distance_map->at<float>(i) >
          sigma_axial_noise * params_.max_distance.noise_thresholding_factor) {
        max_distance_map->at<float>(i) = 1.0f;
      } else {
        max_distance_map->at<float>(i) = 0.0f;
      }
    }
  }
  if (params_.max_distance.display) {
    static const std::string kWindowName = "MaxDistanceMap";
    cv::namedWindow(kWindowName, cv::WINDOW_AUTOSIZE);
    cv::imshow(kWindowName, *max_distance_map);
    cv::waitKey(1);
  }
}

void DepthSegmenter::computeNormalMap(const cv::Mat& depth_map,
                                      cv::Mat* normal_map) {
  CHECK(!depth_map.empty());
  CHECK(depth_map.type() == CV_32FC3 &&
            (params_.normals.method == SurfaceNormalEstimationMethod::kFals ||
             params_.normals.method == SurfaceNormalEstimationMethod::kSri ||
             params_.normals.method ==
                 SurfaceNormalEstimationMethod::kDepthWindowFilter) ||
        (depth_map.type() == CV_32FC1 || depth_map.type() == CV_16UC1 ||
         depth_map.type() == CV_32FC3) &&
            params_.normals.method == SurfaceNormalEstimationMethod::kLinemod);
  CHECK_NOTNULL(normal_map);
  if (params_.normals.method !=
      SurfaceNormalEstimationMethod::kDepthWindowFilter) {
    rgbd_normals_(depth_map, *normal_map);
  } else {
    computeOwnNormals(params_.normals, depth_map, normal_map);
  }
  if (params_.normals.display) {
    static const std::string kWindowName = "NormalMap";
    cv::namedWindow(kWindowName, cv::WINDOW_AUTOSIZE);
    // Taking the negative values of the normal map, as all normals point in
    // negative z-direction.
    cv::imshow(kWindowName, -*normal_map);
    cv::waitKey(1);
  }
}

void DepthSegmenter::computeMinConvexityMap(const cv::Mat& depth_map,
                                            const cv::Mat& normal_map,
                                            cv::Mat* min_convexity_map) {
  CHECK(!depth_map.empty());
  CHECK(!normal_map.empty());
  CHECK_EQ(depth_map.type(), CV_32FC3);
  CHECK_EQ(normal_map.type(), CV_32FC3);
  CHECK_EQ(depth_map.size(), normal_map.size());
  CHECK_NOTNULL(min_convexity_map);
  CHECK_EQ(min_convexity_map->type(), CV_32FC1);
  CHECK_EQ(depth_map.size(), min_convexity_map->size());
  // Check if window_size is odd.
  CHECK_EQ(params_.min_convexity.window_size % 2, 1u);
  min_convexity_map->setTo(cv::Scalar(10.0f));

  const size_t kernel_size = params_.min_convexity.window_size +
                             (params_.min_convexity.step_size - 1u) *
                                 (params_.min_convexity.window_size - 1u);
  const size_t n_kernels =
      params_.min_convexity.window_size * params_.min_convexity.window_size -
      1u;
  // Define the n point-wise distance kernels and compute the filtered images.
  // The kernels for i look as follows (e.g. window_size = 5, i = 6):
  //     0  0  0  0  0
  //     0  1  0  0  0
  //     0  0 -1  0  0
  //     0  0  0  0  0
  //     0  0  0  0  0
  for (size_t i = 0u; i < n_kernels + 1u;
       i += static_cast<size_t>(i % kernel_size == kernel_size) * kernel_size +
            params_.min_convexity.step_size) {
    if (i == n_kernels / 2u) {
      continue;
    }
    cv::Mat difference_kernel =
        cv::Mat::zeros(kernel_size, kernel_size, CV_32FC1);
    difference_kernel.at<float>(i) = 1.0f;
    difference_kernel.at<float>(n_kernels / 2u) = -1.0f;

    // Compute the filtered images.
    cv::Mat difference_map(depth_map.size(), CV_32FC3);
    cv::filter2D(depth_map, difference_map, CV_32FC3, difference_kernel);

    // Calculate the dot product over the three channels of difference_map and
    // normal_map.
    cv::Mat difference_times_normal(depth_map.size(), CV_32FC3);
    difference_times_normal = difference_map.mul(-normal_map);
    std::vector<cv::Mat> channels(3);
    cv::split(difference_times_normal, channels);
    cv::Mat vector_projection(depth_map.size(), CV_32FC1);
    vector_projection = channels[0] + channels[1] + channels[2];

    // TODO(ff): Check if params_.min_convexity.mask_threshold should be
    // mid-point distance dependent.
    // maybe do something like:
    // std::vector<cv::Mat> depth_map_channels(3);
    // cv::split(depth_map, depth_map_channels);
    // vector_projection = vector_projection.mul(depth_map_channels[2]);

    cv::Mat concavity_mask(depth_map.size(), CV_32FC1);
    cv::Mat convexity_mask(depth_map.size(), CV_32FC1);

    // Split the projected vector images into convex and concave
    // regions/masks.
    constexpr float kMaxBinaryValue = 1.0f;
    cv::threshold(vector_projection, convexity_mask,
                  params_.min_convexity.mask_threshold, kMaxBinaryValue,
                  cv::THRESH_BINARY);
    cv::threshold(vector_projection, concavity_mask,
                  params_.min_convexity.mask_threshold, kMaxBinaryValue,
                  cv::THRESH_BINARY_INV);

    cv::Mat normal_kernel = cv::Mat::zeros(kernel_size, kernel_size, CV_32FC1);
    normal_kernel.at<float>(i) = 1.0f;

    cv::Mat filtered_normal_image = cv::Mat::zeros(normal_map.size(), CV_32FC3);
    cv::filter2D(normal_map, filtered_normal_image, CV_32FC3, normal_kernel);
    normal_map.copyTo(filtered_normal_image,
                      filtered_normal_image != filtered_normal_image);

    // TODO(ff): Create a function for this mulitplication and projections.
    cv::Mat normal_times_filtered_normal(depth_map.size(), CV_32FC3);
    normal_times_filtered_normal = normal_map.mul(filtered_normal_image);
    filtered_normal_image.copyTo(
        normal_times_filtered_normal,
        normal_times_filtered_normal != normal_times_filtered_normal);
    std::vector<cv::Mat> normal_channels(3);
    cv::split(normal_times_filtered_normal, normal_channels);
    cv::Mat normal_vector_projection(depth_map.size(), CV_32FC1);
    normal_vector_projection =
        normal_channels[0] + normal_channels[1] + normal_channels[2];
    normal_vector_projection = concavity_mask.mul(normal_vector_projection);

    cv::Mat convexity_map = cv::Mat::ones(depth_map.size(), CV_32FC1);
    convexity_map = convexity_mask + normal_vector_projection;

    // Individually set the minimum pixel value of the two matrices.
    cv::min(*min_convexity_map, convexity_map, *min_convexity_map);
  }

  if (params_.min_convexity.use_threshold) {
    constexpr float kMaxBinaryValue = 1.0f;
    cv::threshold(*min_convexity_map, *min_convexity_map,
                  params_.min_convexity.threshold, kMaxBinaryValue,
                  cv::THRESH_BINARY);
  }

  if (params_.min_convexity.use_morphological_opening) {
    cv::Mat element = cv::getStructuringElement(
        cv::MORPH_RECT,
        cv::Size(2u * params_.min_convexity.morphological_opening_size + 1u,
                 2u * params_.min_convexity.morphological_opening_size + 1u),
        cv::Point(params_.min_convexity.morphological_opening_size,
                  params_.min_convexity.morphological_opening_size));
    cv::morphologyEx(*min_convexity_map, *min_convexity_map, cv::MORPH_OPEN,
                     element);
  }

  if (params_.min_convexity.display) {
    static const std::string kWindowName = "MinConcavityMap";
    cv::namedWindow(kWindowName, cv::WINDOW_AUTOSIZE);
    cv::imshow(kWindowName, *min_convexity_map);
    cv::waitKey(1);
  }
}

void DepthSegmenter::computeFinalEdgeMap(const cv::Mat& convexity_map,
                                         const cv::Mat& distance_map,
                                         const cv::Mat& discontinuity_map,
                                         cv::Mat* edge_map) {
  CHECK(!convexity_map.empty());
  CHECK(!distance_map.empty());
  CHECK(!discontinuity_map.empty());
  CHECK_EQ(convexity_map.type(), CV_32FC1);
  CHECK_EQ(distance_map.type(), CV_32FC1);
  CHECK_EQ(discontinuity_map.type(), CV_32FC1);
  CHECK_EQ(convexity_map.size(), distance_map.size());
  CHECK_EQ(convexity_map.size(), discontinuity_map.size());
  CHECK_NOTNULL(edge_map);
  if (params_.final_edge.use_morphological_opening) {
    cv::Mat element = cv::getStructuringElement(
        cv::MORPH_RECT,
        cv::Size(2u * params_.final_edge.morphological_opening_size + 1u,
                 2u * params_.final_edge.morphological_opening_size + 1u),
        cv::Point(params_.final_edge.morphological_opening_size,
                  params_.final_edge.morphological_opening_size));

    cv::morphologyEx(convexity_map, convexity_map, cv::MORPH_OPEN, element);
  }
  if (params_.final_edge.use_morphological_closing) {
    cv::Mat element = cv::getStructuringElement(
        cv::MORPH_RECT,
        cv::Size(2u * params_.final_edge.morphological_closing_size + 1u,
                 2u * params_.final_edge.morphological_closing_size + 1u),
        cv::Point(params_.final_edge.morphological_closing_size,
                  params_.final_edge.morphological_closing_size));
    cv::morphologyEx(distance_map, distance_map, cv::MORPH_CLOSE, element);

    // TODO(ntonci): Consider making a separate parameter for discontinuity_map.
    cv::morphologyEx(discontinuity_map, discontinuity_map, cv::MORPH_CLOSE,
                     element);
  }

  cv::Mat distance_discontinuity_map(
      cv::Size(distance_map.cols, distance_map.rows), CV_32FC1);
  cv::threshold(distance_map + discontinuity_map, distance_discontinuity_map,
                1.0, 1.0, cv::THRESH_TRUNC);
  *edge_map = convexity_map - distance_discontinuity_map;

  // TODO(ff): Perform morphological operations (also) on edge_map.
  if (params_.final_edge.display) {
    static const std::string kWindowName = "FinalEdgeMap";
    cv::namedWindow(kWindowName, cv::WINDOW_AUTOSIZE);
    imshow(kWindowName, *edge_map);
    cv::waitKey(1);
  }
}

void DepthSegmenter::findBlobs(const cv::Mat& binary,
                               std::vector<std::vector<cv::Point2i>>* labels) {
  CHECK(!binary.empty());
  CHECK_EQ(binary.type(), CV_32FC1);
  CHECK_NOTNULL(labels)->clear();
  cv::Mat label_image;
  binary.convertTo(label_image, CV_32SC1);

  // Labels start at 2 as we use 0 for background and 1 for unlabled.
  size_t label_count = 2u;
  for (size_t y = 0u; y < label_image.rows; ++y) {
    for (size_t x = 0u; x < label_image.cols; ++x) {
      if (label_image.at<int>(y, x) != 1) {
        continue;
      }
      cv::Rect rect;
      cv::floodFill(label_image, cv::Point(x, y), label_count, &rect, 0, 0,
                    cv::FLOODFILL_FIXED_RANGE);
      std::vector<cv::Point2i> blob;
      size_t rect_size_y = rect.y + rect.height;
      size_t rect_size_x = rect.x + rect.width;
      for (size_t i = rect.y; i < rect_size_y; ++i) {
        for (size_t j = rect.x; j < rect_size_x; ++j) {
          if (label_image.at<int>(i, j) != label_count) {
            continue;
          }
          blob.push_back(cv::Point2i(j, i));
        }
      }
      if (blob.size() > 1u) {
        labels->push_back(blob);
        ++label_count;
      }
    }
  }
}

void DepthSegmenter::inpaintImage(const cv::Mat& depth_image,
                                  const cv::Mat& edge_map,
                                  const cv::Mat& label_map,
                                  cv::Mat* inpainted) {
  CHECK(!depth_image.empty());
  CHECK_EQ(depth_image.type(), CV_32FC1);
  CHECK(!edge_map.empty());
  CHECK_EQ(edge_map.type(), CV_32FC1);
  CHECK(!label_map.empty());
  CHECK_EQ(label_map.type(), CV_8UC3);
  CHECK_EQ(depth_image.size(), edge_map.size());
  CHECK_EQ(depth_image.size(), label_map.size());
  CHECK_NOTNULL(inpainted);
  cv::Mat gray_edge;
  cv::cvtColor(label_map, gray_edge, CV_BGR2GRAY);

  cv::Mat mask = cv::Mat::zeros(edge_map.size(), CV_8UC1);
  // We set the mask to 1 where we have depth values but no label.
  cv::bitwise_and(depth_image == depth_image, gray_edge == 0, mask);
  constexpr double kInpaintRadius = 1.0;
  cv::inpaint(label_map, mask, *inpainted, kInpaintRadius,
              params_.label.inpaint_method);
}

void DepthSegmenter::generateRandomColorsAndLabels(
    size_t contours_size, std::vector<cv::Scalar>* colors,
    std::vector<int>* labels) {
  CHECK_GE(contours_size, 0u);
  CHECK_NOTNULL(colors)->clear();
  CHECK_NOTNULL(labels)->clear();
  CHECK_EQ(colors_.size(), labels_.size());
  if (colors_.size() < contours_size) {
    colors_.reserve(contours_size);
    for (size_t i = colors_.size(); i < contours_size; ++i) {
      colors_.push_back(
          cv::Scalar(255 * (rand() / static_cast<float>(RAND_MAX)),
                     255 * (rand() / static_cast<float>(RAND_MAX)),
                     255 * (rand() / static_cast<float>(RAND_MAX))));
      labels_.push_back(i);
    }
  }
  *colors = colors_;
  *labels = labels_;
}

void DepthSegmenter::labelMap(const cv::Mat& rgb_image,
                              const cv::Mat& depth_image,
                              const Segmentation& instance_segmentation,
                              const cv::Mat& depth_map, const cv::Mat& edge_map,
                              const cv::Mat& normal_map, cv::Mat* labeled_map,
                              std::vector<cv::Mat>* segment_masks,
                              std::vector<Segment>* segments) {
  CHECK(!rgb_image.empty());
  CHECK(!depth_image.empty());
  // CHECK(!label_image.empty());
  CHECK_EQ(depth_image.type(), CV_32FC1);
  CHECK(!edge_map.empty());
  CHECK_EQ(edge_map.type(), CV_32FC1);
  CHECK_EQ(depth_map.type(), CV_32FC3);
  CHECK_EQ(normal_map.type(), CV_32FC3);
  CHECK_EQ(depth_image.size(), edge_map.size());
  CHECK_EQ(depth_image.size(), depth_map.size());
  // CHECK_EQ(depth_image.size(), label_image.size());
  CHECK_NOTNULL(labeled_map);
  CHECK_NOTNULL(segment_masks);
  CHECK_NOTNULL(segments)->clear();

  constexpr size_t kMaskValue = 255u;

  cv::Mat output = cv::Mat::zeros(depth_image.size(), CV_8UC3);
  switch (params_.label.method) {
    case LabelMapMethod::kContour: {
      // TODO(ff): Move to method.
      std::vector<std::vector<cv::Point>> contours;
      std::vector<cv::Vec4i> hierarchy;
      cv::Mat edge_map_8u;
      edge_map.convertTo(edge_map_8u, CV_8U);
      static const cv::Point kContourOffset = cv::Point(0, 0);
      cv::findContours(edge_map_8u, contours, hierarchy,
                       cv::RETR_TREE, /*cv::RETR_CCOMP*/
                       CV_CHAIN_APPROX_NONE, kContourOffset);

      std::vector<cv::Scalar> colors;
      std::vector<int> labels;
      generateRandomColorsAndLabels(contours.size(), &colors, &labels);
      for (size_t i = 0u; i < contours.size(); ++i) {
        const double area = cv::contourArea(contours[i]);
        constexpr int kNoParentContour = -1;
        constexpr bool kContourIsClosed = true;
        if (area < params_.label.min_size) {
          const int parent_contour = hierarchy[i][3];
          if (parent_contour == kNoParentContour) {
            // Assign black color to areas that have no parent contour.
            colors[i] = cv::Scalar(0, 0, 0);
            labels[i] = -1;
            drawContours(edge_map_8u, contours, i, cv::Scalar(0u), CV_FILLED, 8,
                         hierarchy);
          } else {
            if (hierarchy[i][0] == -1 && hierarchy[i][1] == -1) {
              // Assign the color of the parent contour.
              colors[i] = colors[parent_contour];
              labels[i] = labels[parent_contour];
            } else {
              colors[i] = cv::Scalar(0, 0, 0);
              labels[i] = -1;
              drawContours(edge_map_8u, contours, i, cv::Scalar(0u), CV_FILLED,
                           8, hierarchy);
            }
          }
        }
      }
      cv::namedWindow("edge", cv::WINDOW_AUTOSIZE);
      imshow("edge", edge_map_8u * 100);

      cv::Mat output_labels =
          cv::Mat(depth_image.size(), CV_32SC1, cv::Scalar(0));
      for (size_t i = 0u; i < contours.size(); ++i) {
        drawContours(output, contours, i, cv::Scalar(colors[i]), CV_FILLED, 8,
                     hierarchy);
        drawContours(output_labels, contours, i, cv::Scalar(labels[i]),
                     CV_FILLED, 8, hierarchy);
<<<<<<< HEAD
        drawContours(output, contours, i, cv::Scalar(0, 0, 0), 3, 8, hierarchy);
        drawContours(output_labels, contours, i, cv::Scalar(-1), 3, 8,
                     hierarchy);
        drawContours(edge_map_8u, contours, i, cv::Scalar(0u), 3, 8, hierarchy);
=======

        // drawContours(output_labels, contours, i, cv::Scalar(-1), 1, 8,
        //              hierarchy);
        drawContours(edge_map_8u, contours, i, cv::Scalar(0u), 1, 8, hierarchy);
>>>>>>> 10adaa80
      }

      output.setTo(cv::Scalar(0, 0, 0), edge_map_8u == 0u);
      output_labels.setTo(-1, edge_map_8u == 0u);
      // Create a map of all the labels.
      std::map<size_t, size_t> labels_map;
      size_t value = 0u;
      for (size_t i = 0u; i < labels.size(); ++i) {
        if (labels[i] >= 0) {
          // Create a new map if label is not yet in keys.
          if (labels_map.find(labels[i]) == labels_map.end()) {
            labels_map[labels[i]] = value;
            ++value;
          }
        }
      }
      segments->resize(labels_map.size());
      segment_masks->resize(labels_map.size());
      for (cv::Mat& segment_mask : *segment_masks) {
        segment_mask = cv::Mat(depth_image.size(), CV_8UC1, cv::Scalar(0));
      }
      for (size_t x = 0u; x < output_labels.cols; ++x) {
        for (size_t y = 0u; y < output_labels.rows; ++y) {
          int32_t label = output_labels.at<int32_t>(y, x);
          // Check if edge point and assign the nearest neighbor label.
          const bool is_edge_point = edge_map_8u.at<uint8_t>(y, x) == 0u &&
                                     depth_image.at<float>(y, x) > 0.0f;
          if (is_edge_point) {
            // We assign edgepoints by default to -1.
            label = -1;
            const cv::Vec3f& edge_point = depth_map.at<cv::Vec3f>(y, x);
            constexpr double kMinNearestNeighborDistance = 0.05;
            double min_dist = kMinNearestNeighborDistance;
            constexpr int kFilterSizeHalfFloored = 4u;
            for (int i = -kFilterSizeHalfFloored; i <= kFilterSizeHalfFloored;
                 ++i) {
              if (static_cast<int>(x) + i < 0) {
                continue;
              }
              if (static_cast<int>(x) + i >= output_labels.cols) {
                break;
              }
              for (int j = -kFilterSizeHalfFloored; j <= kFilterSizeHalfFloored;
                   ++j) {
                if (static_cast<int>(y) + j < 0 || (i == 0 && j == 0)) {
                  continue;
                }
                if (static_cast<int>(y) + j >= output_labels.rows) {
                  break;
                }
                const cv::Vec3f filter_point =
                    depth_map.at<cv::Vec3f>(y + j, x + i);
                const double dist = cv::norm(edge_point - filter_point);
                if (dist >= min_dist) {
                  continue;
                }
                const bool filter_point_is_edge_point =
                    edge_map_8u.at<uint8_t>(y + j, x + i) == 0u &&
                    depth_image.at<float>(y + j, x + i) > 0.0f;
                if (!filter_point_is_edge_point) {
                  const int label_tmp = output_labels.at<int32_t>(y + j, x + i);
                  if (label_tmp < 0) {
                    continue;
                  }
                  // CHECK_GE(label_tmp, 0);
                  min_dist = dist;
                  label = label_tmp;
                  output_labels.at<int32_t>(y, x) = label;
                  // LOG(ERROR) << label_tmp;
                }
              }
            }
            if (label > 0) {
              output.at<cv::Vec3b>(y, x) = cv::Vec3b(
                  colors[label][0], colors[label][1], colors[label][2]);
            }
          }
          if (label < 0) {
            continue;
          } else {
            // Append vectors from depth_map and normals from normal_map to
            // vectors of segments.
            cv::Vec3f point = depth_map.at<cv::Vec3f>(y, x);
            cv::Vec3f normal = normal_map.at<cv::Vec3f>(y, x);
            cv::Vec3b original_color = rgb_image.at<cv::Vec3b>(y, x);
            cv::Vec3f color_f;
            constexpr bool kUseOriginalColors = true;
            if (kUseOriginalColors) {
              color_f = cv::Vec3f(static_cast<float>(original_color[0]),
                                  static_cast<float>(original_color[1]),
                                  static_cast<float>(original_color[2]));
            } else {
              color_f = cv::Vec3f(static_cast<float>(colors[label][0]),
                                  static_cast<float>(colors[label][1]),
                                  static_cast<float>(colors[label][2]));
            }
            std::vector<cv::Vec3f> rgb_point_with_normals{point, normal,
                                                          color_f};
            Segment& segment = (*segments)[labels_map.at(label)];
            segment.points.push_back(point);
            segment.normals.push_back(normal);
            segment.original_colors.push_back(color_f);
            segment.label.insert(label);
            cv::Mat& segment_mask = (*segment_masks)[labels_map.at(label)];
            segment_mask.at<uint8_t>(y, x) = kMaskValue;
          }
        }
      }
      CHECK_EQ(segments->size(), labels_map.size());
      break;
    }
    case LabelMapMethod::kFloodFill: {
      LOG(FATAL) << "This wasn't tested in a long time, please test first.";
      // TODO(ff): Move to method.
      cv::Mat binary_edge_map;
      constexpr float kEdgeMapThresholdValue = 0.0f;
      constexpr float kMaxBinaryValue = 1.0f;
      cv::threshold(edge_map, binary_edge_map, kEdgeMapThresholdValue,
                    kMaxBinaryValue, cv::THRESH_BINARY);
      std::vector<std::vector<cv::Point2i>> labeled_segments;
      findBlobs(binary_edge_map, &labeled_segments);

      std::vector<cv::Scalar> colors;
      std::vector<int> labels;
      generateRandomColorsAndLabels(labeled_segments.size(), &colors, &labels);
      segments->resize(labeled_segments.size());
      // Assign the colors and labels to the segments.
      for (size_t i = 0u; i < labeled_segments.size(); ++i) {
        cv::Vec3b color;
        if (labeled_segments[i].size() < params_.label.min_size) {
          color = cv::Vec3b(0, 0, 0);
        } else {
          color = cv::Vec3b(colors[i][0], colors[i][1], colors[i][2]);
        }
        cv::Mat segment_mask =
            cv::Mat(depth_image.size(), CV_8UC1, cv::Scalar(0));
        for (size_t j = 0u; j < labeled_segments[i].size(); ++j) {
          const size_t x = labeled_segments[i][j].x;
          const size_t y = labeled_segments[i][j].y;
          output.at<cv::Vec3b>(y, x) = color;
          // TODO(ff): We might need this here.
          // if (color == cv::Vec3b(0, 0, 0)) {
          //   continue;
          // }
          cv::Vec3f point = depth_map.at<cv::Vec3f>(y, x);
          cv::Vec3f normal = normal_map.at<cv::Vec3f>(y, x);
          cv::Vec3b original_color = rgb_image.at<cv::Vec3f>(y, x);
          cv::Vec3f color_f{float(original_color[0]), float(original_color[1]),
                            float(original_color[2])};
          Segment& segment = (*segments)[i];
          segment.points.push_back(point);
          segment.normals.push_back(normal);
          segment.original_colors.push_back(color_f);
          segment.label.insert(i);
          segment_mask.at<uint8_t>(y, x) = kMaskValue;
        }
        CHECK_EQ(segment_mask.size(), depth_image.size());
        segment_masks->push_back(segment_mask.clone());
      }
      break;
    }
  }

  // Remove small segments from segments vector.
  for (size_t i = 0u; i < segments->size();) {
    if ((*segments)[i].points.size() < params_.label.min_size) {
      segments->erase(segments->begin() + i);
      segment_masks->erase(segment_masks->begin() + i);
    } else {
      ++i;
    }
  }

  // Instance stuff.
  int segment_count;
  int mask_count;
  for (size_t i = 0u; i < segments->size(); ++i) {
    size_t mask_index = 0u;
    int max_mask_overlap = 0;
    segment_count = cv::countNonZero((*segment_masks)[i]);

    for (size_t j = 0u; j < instance_segmentation.masks.size(); ++j) {
      // Find the mask overlapping the most.
      mask_count = cv::countNonZero(instance_segmentation.masks[j]);
      if (mask_count > 0) {
        cv::Mat masks_and;
        cv::bitwise_and((*segment_masks)[i], instance_segmentation.masks[j],
                        masks_and);

        int overlap_count = cv::countNonZero(masks_and);

        float mask_overlap = (float)overlap_count / (float)mask_count;
        float segment_overlap = (float)overlap_count / (float)segment_count;
        if (overlap_count > max_mask_overlap && segment_overlap > 0.8f &&
            mask_overlap > 0.2f) {
          mask_index = j;
          max_mask_overlap = overlap_count;
          // LOG(ERROR) << "Mask overlap " << mask_overlap;
          // LOG(ERROR) << "Segment overlap " << segment_overlap;
        }
      }
    }
    if (max_mask_overlap > 0) {
      // const std::string classes[] = {"BG",      "Unknown", "Bed",   "Books",
      //                                "Ceiling", "Chair",   "Floor",
      //                                "Furniture", "Objects", "Picture",
      //                                "Sofa",  "Table", "TV",      "Wall",
      //                                "Window"};
      // LOG(ERROR) << "Segment has class: "
      //            << classes[instance_segmentation.labels[mask_index]];

      (*segments)[i].semantic_label.insert(
          instance_segmentation.labels[mask_index]);
      (*segments)[i].instance_label.insert(mask_index + 1u);
      // if (instance_segmentation.labels[mask_index] == 0)
      //   LOG(FATAL) << "LABEL 0! Background object detected.";
    } else {
      // LOG(ERROR) << "Segment has no class.";
    }
    // cv::waitKey(0);
  }

  if (params_.label.use_inpaint) {
    inpaintImage(depth_image, edge_map, output, &output);
  }

  if (params_.label.display) {
    static const std::string kWindowName = "LabelMap";
    cv::namedWindow(kWindowName, cv::WINDOW_AUTOSIZE);
    imshow(kWindowName, output);
    cv::waitKey(100);
  }
  *labeled_map = output;
}

void segmentSingleFrame(const cv::Mat& rgb_image, const cv::Mat& depth_image,
                        const Segmentation& instance_segmentation,
                        const cv::Mat& depth_intrinsics,
                        depth_segmentation::Params& params, cv::Mat* label_map,
                        cv::Mat* normal_map,
                        std::vector<cv::Mat>* segment_masks,
                        std::vector<Segment>* segments) {
  CHECK(!rgb_image.empty());
  CHECK(!depth_image.empty());
  CHECK_NOTNULL(label_map);
  CHECK_NOTNULL(normal_map);
  CHECK_NOTNULL(segment_masks);
  CHECK_NOTNULL(segments);

  DepthCamera depth_camera;
  DepthSegmenter depth_segmenter(depth_camera, params);

  depth_camera.initialize(depth_image.rows, depth_image.cols, CV_32FC1,
                          depth_intrinsics);
  depth_segmenter.initialize();

  cv::Mat rescaled_depth = cv::Mat(depth_image.size(), CV_32FC1);
  if (depth_image.type() == CV_16UC1) {
    cv::rgbd::rescaleDepth(depth_image, CV_32FC1, rescaled_depth);
  } else if (depth_image.type() != CV_32FC1) {
    LOG(FATAL) << "Depth image is of unknown type.";
  } else {
    rescaled_depth = depth_image;
  }

  // Compute depth map from rescaled depth image.
  cv::Mat depth_map(rescaled_depth.size(), CV_32FC3);
  depth_segmenter.computeDepthMap(rescaled_depth, &depth_map);

  // Compute normals based on specified method.
  *normal_map = cv::Mat(depth_map.size(), CV_32FC3, 0.0f);
  if (params.normals.method ==
          depth_segmentation::SurfaceNormalEstimationMethod::kFals ||
      params.normals.method ==
          depth_segmentation::SurfaceNormalEstimationMethod::kSri ||
      params.normals.method ==
          depth_segmentation::SurfaceNormalEstimationMethod::
              kDepthWindowFilter) {
    depth_segmenter.computeNormalMap(depth_map, normal_map);
  } else if (params.normals.method ==
             depth_segmentation::SurfaceNormalEstimationMethod::kLinemod) {
    depth_segmenter.computeNormalMap(depth_image, normal_map);
  }

  // Compute depth discontinuity map.
  cv::Mat discontinuity_map = cv::Mat::zeros(rescaled_depth.size(), CV_32FC1);
  if (params.depth_discontinuity.use_discontinuity) {
    depth_segmenter.computeDepthDiscontinuityMap(rescaled_depth,
                                                 &discontinuity_map);
  }

  // Compute maximum distance map.
  cv::Mat distance_map = cv::Mat::zeros(rescaled_depth.size(), CV_32FC1);
  if (params.max_distance.use_max_distance) {
    depth_segmenter.computeMaxDistanceMap(depth_map, &distance_map);
  }

  // Compute minimum convexity map.
  cv::Mat convexity_map = cv::Mat::zeros(rescaled_depth.size(), CV_32FC1);
  if (params.min_convexity.use_min_convexity) {
    depth_segmenter.computeMinConvexityMap(depth_map, *normal_map,
                                           &convexity_map);
  }

  // Compute final edge map.
  cv::Mat edge_map(rescaled_depth.size(), CV_32FC1);
  depth_segmenter.computeFinalEdgeMap(convexity_map, distance_map,
                                      discontinuity_map, &edge_map);

  // Label the remaning segments.
  cv::Mat remove_no_values = cv::Mat::zeros(edge_map.size(), edge_map.type());
  edge_map.copyTo(remove_no_values, rescaled_depth == rescaled_depth);
  edge_map = remove_no_values;
  depth_segmenter.labelMap(rgb_image, rescaled_depth, instance_segmentation,
                           depth_map, edge_map, *normal_map, label_map,
                           segment_masks, segments);
}

}  // namespace depth_segmentation<|MERGE_RESOLUTION|>--- conflicted
+++ resolved
@@ -800,17 +800,10 @@
                      hierarchy);
         drawContours(output_labels, contours, i, cv::Scalar(labels[i]),
                      CV_FILLED, 8, hierarchy);
-<<<<<<< HEAD
-        drawContours(output, contours, i, cv::Scalar(0, 0, 0), 3, 8, hierarchy);
-        drawContours(output_labels, contours, i, cv::Scalar(-1), 3, 8,
-                     hierarchy);
-        drawContours(edge_map_8u, contours, i, cv::Scalar(0u), 3, 8, hierarchy);
-=======
 
         // drawContours(output_labels, contours, i, cv::Scalar(-1), 1, 8,
         //              hierarchy);
         drawContours(edge_map_8u, contours, i, cv::Scalar(0u), 1, 8, hierarchy);
->>>>>>> 10adaa80
       }
 
       output.setTo(cv::Scalar(0, 0, 0), edge_map_8u == 0u);
