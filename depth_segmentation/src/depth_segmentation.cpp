#include "depth_segmentation/depth_segmentation.h"

#include <algorithm>

#include <opencv2/core/core.hpp>
#include <opencv2/highgui.hpp>
#include <opencv2/photo/photo.hpp>

namespace depth_segmentation {

CameraTracker::CameraTracker(const DepthCamera& depth_camera,
                             const RgbCamera& rgb_camera)
    : depth_camera_(depth_camera),
      rgb_camera_(rgb_camera),
      world_transform_(4, 4, CV_64FC1),
      transform_(4, 4, CV_64FC1) {
  world_transform_ = cv::Mat::eye(4, 4, CV_64FC1);
  transform_ = cv::Mat::eye(4, 4, CV_64FC1);
}

void CameraTracker::initialize(const std::string odometry_type) {
  CHECK(depth_camera_.initialized());
  CHECK(rgb_camera_.initialized());
  CHECK(!depth_camera_.getCameraMatrix().empty());
  CHECK(std::find(kCameraTrackerNames.begin(), kCameraTrackerNames.end(),
                  odometry_type) != kCameraTrackerNames.end());
  odometry_ = cv::rgbd::Odometry::create(odometry_type);
  odometry_->setCameraMatrix(depth_camera_.getCameraMatrix());

  LOG(INFO) << "CameraTracker initialized";
}

bool CameraTracker::computeTransform(const cv::Mat& src_rgb_image,
                                     const cv::Mat& src_depth_image,
                                     const cv::Mat& dst_rgb_image,
                                     const cv::Mat& dst_depth_image,
                                     const cv::Mat& src_depth_mask,
                                     const cv::Mat& dst_depth_mask) {
  CHECK(!src_rgb_image.empty());
  CHECK(!src_depth_image.empty());
  CHECK(!dst_rgb_image.empty());
  CHECK(!dst_depth_image.empty());
  CHECK(!src_depth_mask.empty());
  CHECK(!dst_depth_mask.empty());
  CHECK_EQ(src_rgb_image.size(), dst_rgb_image.size());
  CHECK_EQ(src_depth_image.size(), dst_depth_image.size());
  CHECK_EQ(src_rgb_image.size(), src_depth_image.size());
  CHECK_EQ(src_depth_image.size(), src_depth_mask.size());
  CHECK_EQ(dst_depth_image.size(), dst_depth_mask.size());
  CHECK(!world_transform_.empty());

  cv::Ptr<cv::rgbd::OdometryFrame> src_frame(new cv::rgbd::OdometryFrame(
      src_rgb_image, src_depth_image, src_depth_mask));
  cv::Ptr<cv::rgbd::OdometryFrame> dst_frame(new cv::rgbd::OdometryFrame(
      dst_rgb_image, dst_depth_image, dst_depth_mask));
  bool success = odometry_->compute(src_frame, dst_frame, transform_);
  if (success) {
    world_transform_ = transform_ * world_transform_;
  }
  return success;
}
void CameraTracker::visualize(const cv::Mat old_depth_image,
                              const cv::Mat new_depth_image) const {
  CHECK(!old_depth_image.empty());
  CHECK(!new_depth_image.empty());
  CHECK_EQ(old_depth_image.size(), new_depth_image.size());
  CHECK_EQ(old_depth_image.type(), CV_32FC1);
  CHECK_EQ(new_depth_image.type(), CV_32FC1);

  // Place both depth images into one.
  cv::Size size_old_depth = old_depth_image.size();
  cv::Size size_new_depth = new_depth_image.size();
  cv::Mat combined_depth(size_old_depth.height,
                         size_old_depth.width + size_new_depth.width, CV_32FC1);
  cv::Mat left(combined_depth,
               cv::Rect(0, 0, size_old_depth.width, size_old_depth.height));
  old_depth_image.copyTo(left);
  cv::Mat right(combined_depth,
                cv::Rect(size_old_depth.width, 0, size_new_depth.width,
                         size_new_depth.height));
  new_depth_image.copyTo(right);

  // Adjust the colors, such that the depth images look nicer.
  double min;
  double max;
  cv::minMaxIdx(combined_depth, &min, &max, 0, 0,
                cv::Mat(combined_depth == combined_depth));
  combined_depth -= min;
  cv::Mat adjusted_depth;
  cv::convertScaleAbs(combined_depth, adjusted_depth,
                      static_cast<double>(kImageRange) / (max - min));

  cv::imshow(kDebugWindowName, adjusted_depth);
  cv::waitKey(1);
}

void CameraTracker::createMask(const cv::Mat& depth, cv::Mat* mask) {
  CHECK(!depth.empty());
  CHECK_EQ(depth.type(), CV_32FC1);
  CHECK_NOTNULL(mask);
  CHECK(depth.size() == mask->size());
  for (size_t y = 0u; y < depth.rows; ++y) {
    for (size_t x = 0u; x < depth.cols; ++x) {
      if (cvIsNaN(depth.at<float>(y, x)) || depth.at<float>(y, x) > kMaxDepth ||
          depth.at<float>(y, x) <= FLT_EPSILON)
        mask->at<uchar>(y, x) = 0;
    }
  }
}

void CameraTracker::dilateFrame(cv::Mat& image, cv::Mat& depth) {
  CHECK(!image.empty());
  CHECK_EQ(image.type(), CV_8UC1);
  CHECK(!depth.empty());
  CHECK_EQ(depth.type(), CV_32FC1);
  CHECK_EQ(depth.size(), image.size());

  cv::Mat mask(image.size(), CV_8UC1, cv::Scalar(kImageRange));
  createMask(depth, &mask);

  image.setTo(kImageRange, ~mask);
  cv::Mat min_image;
  cv::erode(image, min_image, cv::Mat());

  image.setTo(0, ~mask);
  cv::Mat max_image;
  cv::dilate(image, max_image, cv::Mat());

  depth.setTo(FLT_MAX, ~mask);
  cv::Mat min_depth;
  cv::erode(depth, min_depth, cv::Mat());

  depth.setTo(0, ~mask);
  cv::Mat max_depth;
  cv::dilate(depth, max_depth, cv::Mat());

  cv::Mat dilated_mask;
  cv::dilate(mask, dilated_mask, cv::Mat(), cv::Point(-1, -1), 1);
  for (size_t y = 0u; y < depth.rows; ++y) {
    for (size_t x = 0u; x < depth.cols; ++x) {
      if (!mask.at<uchar>(y, x) && dilated_mask.at<uchar>(y, x)) {
        image.at<uchar>(y, x) = static_cast<uchar>(
            0.5f * (static_cast<float>(min_image.at<uchar>(y, x)) +
                    static_cast<float>(max_image.at<uchar>(y, x))));
        depth.at<float>(y, x) =
            0.5f * (min_depth.at<float>(y, x) + max_depth.at<float>(y, x));
      }
    }
  }
}

void DepthSegmenter::initialize() {
  CHECK(depth_camera_.initialized());
<<<<<<< HEAD
  CHECK_EQ(params_.normals.window_size % 2, 1);
  rgbd_normals_ = cv::rgbd::RgbdNormals(
      depth_camera_.getWidth(), depth_camera_.getHeight(), CV_32F,
      depth_camera_.getCameraMatrix(), params_.normals.window_size,
      params_.normals.method);
=======
  CHECK_EQ(surface_normal_params_.window_size % 2, 1);
  if (surface_normal_params_.method !=
      SurfaceNormalEstimationMethod::kDepthWindowFilter) {
    rgbd_normals_ = cv::rgbd::RgbdNormals(
        depth_camera_.getWidth(), depth_camera_.getHeight(), CV_32F,
        depth_camera_.getCameraMatrix(), surface_normal_params_.window_size,
        surface_normal_params_.method);
  }
>>>>>>> b20e90f8
  LOG(INFO) << "DepthSegmenter initialized";
}

void DepthSegmenter::dynamicReconfigureCallback(
    depth_segmentation::DepthSegmenterConfig& config, uint32_t level) {
  // Surface normal params.
  if (config.normals_window_size % 2u != 1u) {
    LOG(ERROR) << "Set the normals window size to an odd number.";
    return;
  }
  if (config.normals_window_size < 1u) {
    LOG(ERROR) << "Set the normals window size to an odd value of at least 3.";
    return;
  }
  if (config.normals_method != SurfaceNormalEstimationMethod::kOwn &&
      config.normals_window_size >= 8u) {
    LOG(ERROR) << "Only normal method Own supports normal window sizes larger "
                  "than 7.";
    return;
  }
  params_.normals.method = config.normals_method;
  params_.normals.distance_factor_threshold =
      config.normals_distance_factor_threshold;
  params_.normals.window_size = config.normals_window_size;
  params_.normals.display = config.normals_display;

  // Max distance map params.
  if (config.max_distance_window_size % 2u != 1u) {
    LOG(ERROR) << "Set the max distnace window size to an odd number.";
    return;
  }
  params_.max_distance.display = config.max_distance_display;
  params_.max_distance.exclude_nan_as_max_distance =
      config.max_distance_exclude_nan_as_max_distance;
  params_.max_distance.ignore_nan_coordinates =
      config.max_distance_ignore_nan_coordinates;
  params_.max_distance.noise_thresholding_factor =
      config.max_distance_noise_thresholding_factor;
  params_.max_distance.sensor_min_distance =
      config.max_distance_sensor_min_distance;
  params_.max_distance.sensor_noise_param_1 =
      config.max_distance_sensor_noise_param_1;
  params_.max_distance.sensor_noise_param_2 =
      config.max_distance_sensor_noise_param_2;
  params_.max_distance.sensor_noise_param_3 =
      config.max_distance_sensor_noise_param_3;
  params_.max_distance.use_threshold = config.max_distance_use_threshold;
  params_.max_distance.window_size = config.max_distance_window_size;

  // Min convexity map params.
  if (config.min_convexity_window_size % 2u != 1u) {
    LOG(ERROR) << "Set the min convexity window size to an odd number.";
    return;
  }
  params_.min_convexity.morphological_opening_size =
      config.min_convexity_morphological_opening_size;
  params_.min_convexity.step_size = config.min_convexity_step_size;
  params_.min_convexity.use_morphological_opening =
      config.min_convexity_use_morphological_opening;
  params_.min_convexity.use_threshold = config.min_convexity_use_threshold;
  params_.min_convexity.threshold = config.min_convexity_threshold;
  params_.min_convexity.mask_threshold = config.min_convexity_mask_threshold;

  params_.min_convexity.display = config.min_convexity_display;
  params_.min_convexity.window_size = config.min_convexity_window_size;

  // Final edge map params.
  params_.final_edge.morphological_opening_size =
      config.final_edge_morphological_opening_size;
  params_.final_edge.morphological_closing_size =
      config.final_edge_morphological_closing_size;
  params_.final_edge.use_morphological_opening =
      config.final_edge_use_morphological_opening;
  params_.final_edge.use_morphological_closing =
      config.final_edge_use_morphological_closing;

  // Label map params.
  params_.label.display = config.label_display;

  LOG(INFO) << "Dynamic Reconfigure Request.";
}

void DepthSegmenter::computeDepthMap(const cv::Mat& depth_image,
                                     cv::Mat* depth_map) {
  CHECK(!depth_image.empty());
  CHECK_EQ(depth_image.type(), CV_32FC1);
  CHECK_NOTNULL(depth_map);
  CHECK_EQ(depth_image.size(), depth_map->size());
  CHECK_EQ(depth_map->type(), CV_32FC3);
  CHECK(!depth_camera_.getCameraMatrix().empty());

  cv::rgbd::depthTo3d(depth_image, depth_camera_.getCameraMatrix(), *depth_map);
}

void DepthSegmenter::computeMaxDistanceMap(const cv::Mat& depth_map,
                                           cv::Mat* max_distance_map) {
  CHECK(!depth_map.empty());
  CHECK_EQ(depth_map.type(), CV_32FC3);
  CHECK_NOTNULL(max_distance_map);
  CHECK_EQ(max_distance_map->type(), CV_32FC1);
  // Check if window_size is odd.
  CHECK_EQ(params_.max_distance.window_size % 2, 1);

  max_distance_map->setTo(cv::Scalar(0.0f));

  const size_t kernel_size = params_.max_distance.window_size;
  const size_t n_kernels = kernel_size * kernel_size - 1u;

  // Define the n kernels and compute the filtered images.
  for (size_t i = 0u; i < n_kernels + 1u; ++i) {
    if (i == n_kernels / 2u) {
      continue;
    }
    cv::Mat kernel = cv::Mat::zeros(kernel_size, kernel_size, CV_32FC1);
    kernel.at<float>(i) = -1.0f;
    kernel.at<float>(n_kernels / 2u) = 1.0f;

    // Compute the filtered images.
    cv::Mat filtered_image(depth_map.size(), CV_32FC3);
    cv::filter2D(depth_map, filtered_image, CV_32FC3, kernel);

    // Calculate the norm over the three channels.
    std::vector<cv::Mat> channels(3);
    cv::split(filtered_image, channels);
    cv::Mat distance_map(depth_map.size(), CV_32FC1);
    if (params_.max_distance.ignore_nan_coordinates) {
      // Ignore nan values for the distance calculation.
      cv::Mat mask_0 = cv::Mat(channels[0] == channels[0]);
      cv::Mat mask_1 = cv::Mat(channels[1] == channels[1]);
      cv::Mat mask_2 = cv::Mat(channels[2] == channels[2]);
      mask_0.convertTo(mask_0, CV_32FC1);
      mask_1.convertTo(mask_1, CV_32FC1);
      mask_2.convertTo(mask_2, CV_32FC1);
      distance_map = mask_0.mul(channels[0].mul(channels[0])) +
                     mask_1.mul(channels[1].mul(channels[1])) +
                     mask_2.mul(channels[2].mul(channels[2]));
    } else {
      // If at least one of the coordinates is nan the distance will be nan.
      distance_map = channels[0].mul(channels[0]) +
                     channels[1].mul(channels[1]) +
                     channels[2].mul(channels[2]);
    }

    if (params_.max_distance.exclude_nan_as_max_distance) {
      cv::Mat mask = cv::Mat(distance_map == distance_map);
      mask.convertTo(mask, CV_32FC1);
      distance_map = mask.mul(distance_map);
    }
    // Individually set the maximum pixel value of the two matrices.
    cv::max(*max_distance_map, distance_map, *max_distance_map);
  }

  cv::sqrt(*max_distance_map, *max_distance_map);
  std::vector<cv::Mat> channels(3);
  cv::split(depth_map, channels);

  // Threshold the max_distance_map to get an edge map.
  if (params_.max_distance.use_threshold) {
    for (size_t i = 0u; i < depth_map.cols * depth_map.rows; ++i) {
      // Threshold the distance map based on Nguyen et al. (2012) noise model.
      // TODO(ff): Theta should be the angle between the normal and the camera
      // direction. (Here, a mean value is used, as suggested by Tateno et al.
      // (2016))
      static constexpr float theta = 30.f * CV_PI / 180.f;
      float z = (channels[2]).at<float>(i);
      float sigma_axial_noise =
          params_.max_distance.sensor_noise_param_1 +
          params_.max_distance.sensor_noise_param_2 *
              (z - params_.max_distance.sensor_min_distance) *
              (z - params_.max_distance.sensor_min_distance) +
          params_.max_distance.sensor_noise_param_3 / cv::sqrt(z) * theta *
              theta / (CV_PI / 2.0f - theta) * (CV_PI / 2.0f - theta);
      if (max_distance_map->at<float>(i) >
          sigma_axial_noise * params_.max_distance.noise_thresholding_factor) {
        max_distance_map->at<float>(i) = 1.0f;
      } else {
        max_distance_map->at<float>(i) = 0.0f;
      }
    }
  }
  if (params_.max_distance.display) {
    static const std::string kWindowName = "MaxDistanceMap";
    cv::namedWindow(kWindowName, cv::WINDOW_AUTOSIZE);
    cv::imshow(kWindowName, *max_distance_map);
    cv::waitKey(1);
  }
}

void DepthSegmenter::computeNormalMap(const cv::Mat& depth_map,
                                      cv::Mat* normal_map) {
  CHECK(!depth_map.empty());
  CHECK(depth_map.type() == CV_32FC3 &&
<<<<<<< HEAD
            (params_.normals.method == SurfaceNormalEstimationMethod::kFals ||
             params_.normals.method == SurfaceNormalEstimationMethod::kSri ||
             params_.normals.method == SurfaceNormalEstimationMethod::kOwn) ||
=======
            (surface_normal_params_.method ==
                 SurfaceNormalEstimationMethod::kFals ||
             surface_normal_params_.method ==
                 SurfaceNormalEstimationMethod::kSri ||
             surface_normal_params_.method ==
                 SurfaceNormalEstimationMethod::kDepthWindowFilter) ||
>>>>>>> b20e90f8
        (depth_map.type() == CV_32FC1 || depth_map.type() == CV_16UC1 ||
         depth_map.type() == CV_32FC3) &&
            params_.normals.method == SurfaceNormalEstimationMethod::kLinemod);
  CHECK_NOTNULL(normal_map);
<<<<<<< HEAD
  if (params_.normals.method != SurfaceNormalEstimationMethod::kOwn) {
=======
  if (surface_normal_params_.method !=
      SurfaceNormalEstimationMethod::kDepthWindowFilter) {
>>>>>>> b20e90f8
    rgbd_normals_(depth_map, *normal_map);
  } else {
    computeOwnNormals(params_.normals, depth_map, normal_map);
  }
  if (params_.normals.display) {
    static const std::string kWindowName = "NormalMap";
    cv::namedWindow(kWindowName, cv::WINDOW_AUTOSIZE);
    // Taking the negative values of the normal map, as all normals point in
    // negative z-direction.
    cv::imshow(kWindowName, -*normal_map);
    cv::waitKey(1);
  }
}

void DepthSegmenter::computeMinConvexityMap(const cv::Mat& depth_map,
                                            const cv::Mat& normal_map,
                                            cv::Mat* min_convexity_map) {
  CHECK(!depth_map.empty());
  CHECK(!normal_map.empty());
  CHECK_EQ(depth_map.type(), CV_32FC3);
  CHECK_EQ(normal_map.type(), CV_32FC3);
  CHECK_EQ(depth_map.size(), normal_map.size());
  CHECK_NOTNULL(min_convexity_map);
  CHECK_EQ(min_convexity_map->type(), CV_32FC1);
  CHECK_EQ(depth_map.size(), min_convexity_map->size());
  // Check if window_size is odd.
  CHECK_EQ(params_.min_convexity.window_size % 2, 1);
  min_convexity_map->setTo(cv::Scalar(10.0f));

  const size_t kernel_size = params_.min_convexity.window_size +
                             (params_.min_convexity.step_size - 1u) *
                                 (params_.min_convexity.window_size - 1u);
  const size_t n_kernels =
      params_.min_convexity.window_size * params_.min_convexity.window_size -
      1u;
  // Define the n point-wise distance kernels and compute the filtered images.
  // The kernels for i look as follows (e.g. window_size = 5, i = 6):
  //     0  0  0  0  0
  //     0  1  0  0  0
  //     0  0 -1  0  0
  //     0  0  0  0  0
  //     0  0  0  0  0
  for (size_t i = 0u; i < n_kernels + 1u;
       i += static_cast<size_t>(i % kernel_size == kernel_size) * kernel_size +
            params_.min_convexity.step_size) {
    if (i == n_kernels / 2u) {
      continue;
    }
    cv::Mat difference_kernel =
        cv::Mat::zeros(kernel_size, kernel_size, CV_32FC1);
    difference_kernel.at<float>(i) = 1.0f;
    difference_kernel.at<float>(n_kernels / 2u) = -1.0f;

    // Compute the filtered images.
    cv::Mat difference_map(depth_map.size(), CV_32FC3);
    cv::filter2D(depth_map, difference_map, CV_32FC3, difference_kernel);

    // Calculate the dot product over the three channels of difference_map and
    // normal_map.
    cv::Mat difference_times_normal(depth_map.size(), CV_32FC3);
    difference_times_normal = difference_map.mul(-normal_map);
    std::vector<cv::Mat> channels(3);
    cv::split(difference_times_normal, channels);
    cv::Mat vector_projection(depth_map.size(), CV_32FC1);
    vector_projection = channels[0] + channels[1] + channels[2];

    // TODO(ff): Check if params_.min_convexity.mask_threshold should be
    // mid-point distance dependent.
    // maybe do something like:
    // std::vector<cv::Mat> depth_map_channels(3);
    // cv::split(depth_map, depth_map_channels);
    // vector_projection = vector_projection.mul(depth_map_channels[2]);

    cv::Mat concavity_mask(depth_map.size(), CV_32FC1);
    cv::Mat convexity_mask(depth_map.size(), CV_32FC1);

    // Split the projected vector images into convex and concave
    // regions/masks.
    cv::threshold(vector_projection, convexity_mask,
                  params_.min_convexity.mask_threshold, 1.0f,
                  cv::THRESH_BINARY);
    cv::threshold(vector_projection, concavity_mask,
                  params_.min_convexity.mask_threshold, 1.0f,
                  cv::THRESH_BINARY_INV);

    cv::Mat normal_kernel = cv::Mat::zeros(kernel_size, kernel_size, CV_32FC1);
    normal_kernel.at<float>(i) = 1.0f;

    cv::Mat filtered_normal_image = cv::Mat::zeros(normal_map.size(), CV_32FC3);
    cv::filter2D(normal_map, filtered_normal_image, CV_32FC3, normal_kernel);

    // TODO(ff): Create a function for this mulitplication and projections.
    cv::Mat normal_times_filtered_normal(depth_map.size(), CV_32FC3);
    normal_times_filtered_normal = normal_map.mul(filtered_normal_image);
    std::vector<cv::Mat> normal_channels(3);
    cv::split(normal_times_filtered_normal, normal_channels);
    cv::Mat normal_vector_projection(depth_map.size(), CV_32FC1);
    normal_vector_projection =
        normal_channels[0] + normal_channels[1] + normal_channels[2];
    normal_vector_projection = concavity_mask.mul(normal_vector_projection);

    cv::Mat convexity_map = cv::Mat::ones(depth_map.size(), CV_32FC1);
    convexity_map = convexity_mask + normal_vector_projection;

    // Individually set the minimum pixel value of the two matrices.
    cv::min(*min_convexity_map, convexity_map, *min_convexity_map);
  }

  if (params_.min_convexity.use_threshold) {
    cv::threshold(*min_convexity_map, *min_convexity_map,
                  params_.min_convexity.threshold, 1.0f, cv::THRESH_BINARY);
  }

  if (params_.min_convexity.use_morphological_opening) {
    cv::Mat element = cv::getStructuringElement(
        cv::MORPH_RECT,
        cv::Size(2u * params_.min_convexity.morphological_opening_size + 1u,
                 2u * params_.min_convexity.morphological_opening_size + 1u),
        cv::Point(params_.min_convexity.morphological_opening_size,
                  params_.min_convexity.morphological_opening_size));
    cv::morphologyEx(*min_convexity_map, *min_convexity_map, cv::MORPH_OPEN,
                     element);
  }

  if (params_.min_convexity.display) {
    static const std::string kWindowName = "MinConcavityMap";
    cv::namedWindow(kWindowName, cv::WINDOW_AUTOSIZE);
    cv::imshow(kWindowName, *min_convexity_map);
    cv::waitKey(1);
  }
}

void DepthSegmenter::computeFinalEdgeMap(const cv::Mat& convexity_map,
                                         const cv::Mat& distance_map,
                                         cv::Mat* edge_map) {
  CHECK(!convexity_map.empty());
  CHECK(!distance_map.empty());
  CHECK_EQ(convexity_map.type(), CV_32FC1);
  CHECK_EQ(distance_map.type(), CV_32FC1);
  CHECK_EQ(convexity_map.size(), distance_map.size());
  CHECK_NOTNULL(edge_map);
  if (params_.final_edge.use_morphological_opening) {
    cv::Mat element = cv::getStructuringElement(
        cv::MORPH_RECT,
        cv::Size(2u * params_.final_edge.morphological_opening_size + 1u,
                 2u * params_.final_edge.morphological_opening_size + 1u),
        cv::Point(params_.final_edge.morphological_opening_size,
                  params_.final_edge.morphological_opening_size));

    cv::morphologyEx(convexity_map, convexity_map, cv::MORPH_OPEN, element);
  }
  if (params_.final_edge.use_morphological_closing) {
    cv::Mat element = cv::getStructuringElement(
        cv::MORPH_RECT,
        cv::Size(2u * params_.final_edge.morphological_closing_size + 1u,
                 2u * params_.final_edge.morphological_closing_size + 1u),
        cv::Point(params_.final_edge.morphological_closing_size,
                  params_.final_edge.morphological_closing_size));
    cv::morphologyEx(distance_map, distance_map, cv::MORPH_CLOSE, element);
  }

  *edge_map = convexity_map - distance_map;
  if (params_.final_edge.display) {
    static const std::string kWindowName = "FinalEdgeMap";
    cv::namedWindow(kWindowName, cv::WINDOW_AUTOSIZE);
    imshow(kWindowName, *edge_map);
    cv::waitKey(1);
  }
}

void DepthSegmenter::findBlobs(const cv::Mat& binary,
                               std::vector<std::vector<cv::Point2i>>* labels) {
  CHECK(!binary.empty());
  CHECK_EQ(binary.type(), CV_32FC1);
  CHECK_NOTNULL(labels)->clear();
  cv::Mat label_image;
  binary.convertTo(label_image, CV_32SC1);

  // Labels start at 2 as we use 0 for background and 1 for unlabled.
  size_t label_count = 2u;
  for (size_t y = 0u; y < label_image.rows; ++y) {
    for (size_t x = 0u; x < label_image.cols; ++x) {
      if (label_image.at<int>(y, x) != 1) {
        continue;
      }
      cv::Rect rect;
      cv::floodFill(label_image, cv::Point(x, y), label_count, &rect, 0, 0,
                    cv::FLOODFILL_FIXED_RANGE);
      std::vector<cv::Point2i> blob;
      size_t rect_size_y = rect.y + rect.height;
      size_t rect_size_x = rect.x + rect.width;
      for (size_t i = rect.y; i < rect_size_y; ++i) {
        for (size_t j = rect.x; j < rect_size_x; ++j) {
          if (label_image.at<int>(i, j) != label_count) {
            continue;
          }
          blob.push_back(cv::Point2i(j, i));
        }
      }
      if (blob.size() > 1u) {
        labels->push_back(blob);
        ++label_count;
      }
    }
  }
}

void DepthSegmenter::inpaintImage(const cv::Mat& image, cv::Mat* inpainted) {
  CHECK(false) << "THIS IS UNTESTED AND PROBABLY SOMEWHAT WRONG.";
  CHECK(!image.empty());
  CHECK_NOTNULL(inpainted);
  cv::Mat border_image;
  cv::Mat inpainted_8bit;
  double inpaint_radius = 3.0;
  int make_border = 1;
  cv::copyMakeBorder(image, border_image, make_border, make_border, make_border,
                     make_border, cv::BORDER_REPLICATE);
  border_image.convertTo(border_image, CV_8UC3, 255.0f);
  cv::inpaint(border_image, (border_image == border_image), inpainted_8bit,
              inpaint_radius, cv::INPAINT_TELEA);
  inpainted_8bit.convertTo(inpainted_8bit, CV_32FC3, 1.0f / 255.0f);
  *inpainted = inpainted_8bit(
      cv::Rect(make_border, make_border, image.cols, image.rows));
  cv::namedWindow("inpainted", CV_WINDOW_AUTOSIZE);
  cv::imshow("inpainted", *inpainted);
  cv::waitKey(1);
}

void DepthSegmenter::labelMap(const cv::Mat& edge_map, cv::Mat* labeled_map) {
  CHECK(!edge_map.empty());
  CHECK_EQ(edge_map.type(), CV_32FC1);
  CHECK_NOTNULL(labeled_map);
  cv::RNG rng(12345);
  cv::Mat binary_edge_map;

  std::vector<std::vector<cv::Point2i>> labels;
  cv::threshold(edge_map, binary_edge_map, 0.0, 1.0, cv::THRESH_BINARY);
  findBlobs(binary_edge_map, &labels);
  cv::Mat output = cv::Mat::zeros(binary_edge_map.size(), CV_8UC3);

  // Randomly color the labels
  for (size_t i = 0u; i < labels.size(); ++i) {
    unsigned char r = 255 * (rand() / (1.0 + RAND_MAX));
    unsigned char g = 255 * (rand() / (1.0 + RAND_MAX));
    unsigned char b = 255 * (rand() / (1.0 + RAND_MAX));

    for (size_t j = 0u; j < labels[i].size(); ++j) {
      int x = labels[i][j].x;
      int y = labels[i][j].y;

      output.at<cv::Vec3b>(y, x)[0] = b;
      output.at<cv::Vec3b>(y, x)[1] = g;
      output.at<cv::Vec3b>(y, x)[2] = r;
    }
  }
  if (params_.label.display) {
    static const std::string kWindowName = "LabelMap";
    cv::namedWindow(kWindowName, cv::WINDOW_AUTOSIZE);
    imshow(kWindowName, output);
    cv::waitKey(1);
  }
  *labeled_map = output;
}

}  // namespace depth_segmentation<|MERGE_RESOLUTION|>--- conflicted
+++ resolved
@@ -151,22 +151,11 @@
 
 void DepthSegmenter::initialize() {
   CHECK(depth_camera_.initialized());
-<<<<<<< HEAD
   CHECK_EQ(params_.normals.window_size % 2, 1);
   rgbd_normals_ = cv::rgbd::RgbdNormals(
       depth_camera_.getWidth(), depth_camera_.getHeight(), CV_32F,
       depth_camera_.getCameraMatrix(), params_.normals.window_size,
       params_.normals.method);
-=======
-  CHECK_EQ(surface_normal_params_.window_size % 2, 1);
-  if (surface_normal_params_.method !=
-      SurfaceNormalEstimationMethod::kDepthWindowFilter) {
-    rgbd_normals_ = cv::rgbd::RgbdNormals(
-        depth_camera_.getWidth(), depth_camera_.getHeight(), CV_32F,
-        depth_camera_.getCameraMatrix(), surface_normal_params_.window_size,
-        surface_normal_params_.method);
-  }
->>>>>>> b20e90f8
   LOG(INFO) << "DepthSegmenter initialized";
 }
 
@@ -359,28 +348,16 @@
                                       cv::Mat* normal_map) {
   CHECK(!depth_map.empty());
   CHECK(depth_map.type() == CV_32FC3 &&
-<<<<<<< HEAD
             (params_.normals.method == SurfaceNormalEstimationMethod::kFals ||
              params_.normals.method == SurfaceNormalEstimationMethod::kSri ||
-             params_.normals.method == SurfaceNormalEstimationMethod::kOwn) ||
-=======
-            (surface_normal_params_.method ==
-                 SurfaceNormalEstimationMethod::kFals ||
-             surface_normal_params_.method ==
-                 SurfaceNormalEstimationMethod::kSri ||
-             surface_normal_params_.method ==
+             params_.normals.method ==
                  SurfaceNormalEstimationMethod::kDepthWindowFilter) ||
->>>>>>> b20e90f8
         (depth_map.type() == CV_32FC1 || depth_map.type() == CV_16UC1 ||
          depth_map.type() == CV_32FC3) &&
             params_.normals.method == SurfaceNormalEstimationMethod::kLinemod);
   CHECK_NOTNULL(normal_map);
-<<<<<<< HEAD
-  if (params_.normals.method != SurfaceNormalEstimationMethod::kOwn) {
-=======
-  if (surface_normal_params_.method !=
+  if (params_.normals.method !=
       SurfaceNormalEstimationMethod::kDepthWindowFilter) {
->>>>>>> b20e90f8
     rgbd_normals_(depth_map, *normal_map);
   } else {
     computeOwnNormals(params_.normals, depth_map, normal_map);
