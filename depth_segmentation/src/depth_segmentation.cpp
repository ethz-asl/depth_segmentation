#include "depth_segmentation/depth_segmentation.h"

#include <algorithm>

#include <opencv2/core/core.hpp>
#include <opencv2/highgui.hpp>
#include <opencv2/imgproc/imgproc.hpp>
#include <opencv2/photo/photo.hpp>

namespace depth_segmentation {

CameraTracker::CameraTracker(const DepthCamera& depth_camera,
                             const RgbCamera& rgb_camera)
    : depth_camera_(depth_camera),
      rgb_camera_(rgb_camera),
      world_transform_(4, 4, CV_64FC1),
      transform_(4, 4, CV_64FC1) {
  world_transform_ = cv::Mat::eye(4, 4, CV_64FC1);
  transform_ = cv::Mat::eye(4, 4, CV_64FC1);
}

void CameraTracker::initialize(const std::string odometry_type) {
  CHECK(depth_camera_.initialized());
  CHECK(rgb_camera_.initialized());
  CHECK(!depth_camera_.getCameraMatrix().empty());
  CHECK(std::find(kCameraTrackerNames.begin(), kCameraTrackerNames.end(),
                  odometry_type) != kCameraTrackerNames.end());
  odometry_ = cv::rgbd::Odometry::create(odometry_type);
  odometry_->setCameraMatrix(depth_camera_.getCameraMatrix());

  LOG(INFO) << "CameraTracker initialized";
}

bool CameraTracker::computeTransform(const cv::Mat& src_rgb_image,
                                     const cv::Mat& src_depth_image,
                                     const cv::Mat& dst_rgb_image,
                                     const cv::Mat& dst_depth_image,
                                     const cv::Mat& src_depth_mask,
                                     const cv::Mat& dst_depth_mask) {
  CHECK(!src_rgb_image.empty());
  CHECK(!src_depth_image.empty());
  CHECK(!dst_rgb_image.empty());
  CHECK(!dst_depth_image.empty());
  CHECK(!src_depth_mask.empty());
  CHECK(!dst_depth_mask.empty());
  CHECK_EQ(src_rgb_image.size(), dst_rgb_image.size());
  CHECK_EQ(src_depth_image.size(), dst_depth_image.size());
  CHECK_EQ(src_rgb_image.size(), src_depth_image.size());
  CHECK_EQ(src_depth_image.size(), src_depth_mask.size());
  CHECK_EQ(dst_depth_image.size(), dst_depth_mask.size());
  CHECK(!world_transform_.empty());

  cv::Ptr<cv::rgbd::OdometryFrame> src_frame(new cv::rgbd::OdometryFrame(
      src_rgb_image, src_depth_image, src_depth_mask));
  cv::Ptr<cv::rgbd::OdometryFrame> dst_frame(new cv::rgbd::OdometryFrame(
      dst_rgb_image, dst_depth_image, dst_depth_mask));
  bool success = odometry_->compute(src_frame, dst_frame, transform_);
  if (success) {
    world_transform_ = transform_ * world_transform_;
  }
  return success;
}
void CameraTracker::visualize(const cv::Mat old_depth_image,
                              const cv::Mat new_depth_image) const {
  CHECK(!old_depth_image.empty());
  CHECK(!new_depth_image.empty());
  CHECK_EQ(old_depth_image.size(), new_depth_image.size());
  CHECK_EQ(old_depth_image.type(), CV_32FC1);
  CHECK_EQ(new_depth_image.type(), CV_32FC1);

  // Place both depth images into one.
  cv::Size size_old_depth = old_depth_image.size();
  cv::Size size_new_depth = new_depth_image.size();
  cv::Mat combined_depth(size_old_depth.height,
                         size_old_depth.width + size_new_depth.width, CV_32FC1);
  cv::Mat left(combined_depth,
               cv::Rect(0, 0, size_old_depth.width, size_old_depth.height));
  old_depth_image.copyTo(left);
  cv::Mat right(combined_depth,
                cv::Rect(size_old_depth.width, 0, size_new_depth.width,
                         size_new_depth.height));
  new_depth_image.copyTo(right);

  // Adjust the colors, such that the depth images look nicer.
  double min;
  double max;
  cv::minMaxIdx(combined_depth, &min, &max, 0, 0,
                cv::Mat(combined_depth == combined_depth));
  combined_depth -= min;
  cv::Mat adjusted_depth;
  cv::convertScaleAbs(combined_depth, adjusted_depth,
                      static_cast<double>(kImageRange) / (max - min));

  cv::imshow(kDebugWindowName, adjusted_depth);
  cv::waitKey(1);
}

void CameraTracker::createMask(const cv::Mat& depth, cv::Mat* mask) {
  CHECK(!depth.empty());
  CHECK_EQ(depth.type(), CV_32FC1);
  CHECK_NOTNULL(mask);
  CHECK(depth.size() == mask->size());
  for (size_t y = 0u; y < depth.rows; ++y) {
    for (size_t x = 0u; x < depth.cols; ++x) {
      if (cvIsNaN(depth.at<float>(y, x)) || depth.at<float>(y, x) > kMaxDepth ||
          depth.at<float>(y, x) <= FLT_EPSILON)
        mask->at<uchar>(y, x) = 0;
    }
  }
}

void CameraTracker::dilateFrame(cv::Mat& image, cv::Mat& depth) {
  CHECK(!image.empty());
  CHECK_EQ(image.type(), CV_8UC1);
  CHECK(!depth.empty());
  CHECK_EQ(depth.type(), CV_32FC1);
  CHECK_EQ(depth.size(), image.size());

  cv::Mat mask(image.size(), CV_8UC1, cv::Scalar(kImageRange));
  createMask(depth, &mask);

  image.setTo(kImageRange, ~mask);
  cv::Mat min_image;
  cv::erode(image, min_image, cv::Mat());

  image.setTo(0, ~mask);
  cv::Mat max_image;
  cv::dilate(image, max_image, cv::Mat());

  depth.setTo(FLT_MAX, ~mask);
  cv::Mat min_depth;
  cv::erode(depth, min_depth, cv::Mat());

  depth.setTo(0, ~mask);
  cv::Mat max_depth;
  cv::dilate(depth, max_depth, cv::Mat());

  cv::Mat dilated_mask;
  cv::dilate(mask, dilated_mask, cv::Mat(), cv::Point(-1, -1), 1);
  for (size_t y = 0u; y < depth.rows; ++y) {
    for (size_t x = 0u; x < depth.cols; ++x) {
      if (!mask.at<uchar>(y, x) && dilated_mask.at<uchar>(y, x)) {
        image.at<uchar>(y, x) = static_cast<uchar>(
            0.5f * (static_cast<float>(min_image.at<uchar>(y, x)) +
                    static_cast<float>(max_image.at<uchar>(y, x))));
        depth.at<float>(y, x) =
            0.5f * (min_depth.at<float>(y, x) + max_depth.at<float>(y, x));
      }
    }
  }
}

void DepthSegmenter::initialize() {
  CHECK(depth_camera_.initialized());
  CHECK_EQ(params_.normals.window_size % 2, 1u);
  CHECK_GT(params_.normals.window_size, 1u);
  if (params_.normals.method !=
      SurfaceNormalEstimationMethod::kDepthWindowFilter) {
    CHECK_LT(params_.normals.window_size, 8u);
  }
  CHECK_EQ(params_.max_distance.window_size % 2u, 1u);
  CHECK_EQ(params_.min_convexity.window_size % 2u, 1u);

  rgbd_normals_ = cv::rgbd::RgbdNormals(
      depth_camera_.getWidth(), depth_camera_.getHeight(), CV_32F,
      depth_camera_.getCameraMatrix(), params_.normals.window_size,
      params_.normals.method);
  LOG(INFO) << "DepthSegmenter initialized";
}

void DepthSegmenter::dynamicReconfigureCallback(
    depth_segmentation::DepthSegmenterConfig& config, uint32_t level) {
  // Surface normal params.
  if (config.normals_window_size % 2u != 1u) {
    // Resetting the config value to its previous value.
    config.normals_window_size = params_.normals.window_size;
    LOG(ERROR) << "Set the normals window size to an odd number.";
    return;
  }
  if (config.normals_window_size < 1u) {
    // Resetting the config value to its previous value.
    config.normals_window_size = params_.normals.window_size;
    LOG(ERROR) << "Set the normals window size to an odd value of at least 3.";
    return;
  }
  if (config.normals_method !=
          SurfaceNormalEstimationMethod::kDepthWindowFilter &&
      config.normals_window_size >= 8u) {
    // Resetting the config value to its previous value.
    config.normals_window_size = params_.normals.window_size;
    LOG(ERROR) << "Only normal method Own supports normal window sizes larger "
                  "than 7.";
    return;
  }
  params_.normals.method = config.normals_method;
  params_.normals.distance_factor_threshold =
      config.normals_distance_factor_threshold;
  params_.normals.window_size = config.normals_window_size;
  params_.normals.display = config.normals_display;

  // Max distance map params.
  if (config.max_distance_window_size % 2u != 1u) {
    // Resetting the config value to its previous value.
    config.max_distance_window_size = params_.max_distance.window_size;
    LOG(ERROR) << "Set the max distnace window size to an odd number.";
    return;
  }
  params_.max_distance.display = config.max_distance_display;
  params_.max_distance.exclude_nan_as_max_distance =
      config.max_distance_exclude_nan_as_max_distance;
  params_.max_distance.ignore_nan_coordinates =
      config.max_distance_ignore_nan_coordinates;
  params_.max_distance.noise_thresholding_factor =
      config.max_distance_noise_thresholding_factor;
  params_.max_distance.sensor_min_distance =
      config.max_distance_sensor_min_distance;
  params_.max_distance.sensor_noise_param_1st_order =
      config.max_distance_sensor_noise_param_1st_order;
  params_.max_distance.sensor_noise_param_2nd_order =
      config.max_distance_sensor_noise_param_2nd_order;
  params_.max_distance.sensor_noise_param_3rd_order =
      config.max_distance_sensor_noise_param_3rd_order;
  params_.max_distance.use_threshold = config.max_distance_use_threshold;
  params_.max_distance.window_size = config.max_distance_window_size;

  // Min convexity map params.
  if (config.min_convexity_window_size % 2u != 1u) {
    // Resetting the config value to its previous value.
    config.min_convexity_window_size = params_.min_convexity.window_size;
    LOG(ERROR) << "Set the min convexity window size to an odd number.";
    return;
  }
  params_.min_convexity.morphological_opening_size =
      config.min_convexity_morphological_opening_size;
  params_.min_convexity.step_size = config.min_convexity_step_size;
  params_.min_convexity.use_morphological_opening =
      config.min_convexity_use_morphological_opening;
  params_.min_convexity.use_threshold = config.min_convexity_use_threshold;
  params_.min_convexity.threshold = config.min_convexity_threshold;
  params_.min_convexity.mask_threshold = config.min_convexity_mask_threshold;

  params_.min_convexity.display = config.min_convexity_display;
  params_.min_convexity.window_size = config.min_convexity_window_size;

  // Final edge map params.
  params_.final_edge.morphological_opening_size =
      config.final_edge_morphological_opening_size;
  params_.final_edge.morphological_closing_size =
      config.final_edge_morphological_closing_size;
  params_.final_edge.use_morphological_opening =
      config.final_edge_use_morphological_opening;
  params_.final_edge.use_morphological_closing =
      config.final_edge_use_morphological_closing;
  params_.final_edge.display = config.final_edge_display;

  // Label map params.
  params_.label.method = config.label_method;
  params_.label.min_size = config.label_min_size;
  params_.label.use_inpaint = config.label_use_inpaint;
  params_.label.inpaint_method = config.label_inpaint_method;
  params_.label.display = config.label_display;

  LOG(INFO) << "Dynamic Reconfigure Request.";
}

void DepthSegmenter::computeDepthMap(const cv::Mat& depth_image,
                                     cv::Mat* depth_map) {
  CHECK(!depth_image.empty());
  CHECK_EQ(depth_image.type(), CV_32FC1);
  CHECK_NOTNULL(depth_map);
  CHECK_EQ(depth_image.size(), depth_map->size());
  CHECK_EQ(depth_map->type(), CV_32FC3);
  CHECK(!depth_camera_.getCameraMatrix().empty());

  cv::rgbd::depthTo3d(depth_image, depth_camera_.getCameraMatrix(), *depth_map);
}

void DepthSegmenter::computeMaxDistanceMap(const cv::Mat& depth_map,
                                           cv::Mat* max_distance_map) {
  CHECK(!depth_map.empty());
  CHECK_EQ(depth_map.type(), CV_32FC3);
  CHECK_NOTNULL(max_distance_map);
  CHECK_EQ(max_distance_map->type(), CV_32FC1);
  // Check if window_size is odd.
  CHECK_EQ(params_.max_distance.window_size % 2, 1u);

  max_distance_map->setTo(cv::Scalar(0.0f));

  const size_t kernel_size = params_.max_distance.window_size;
  const size_t n_kernels = kernel_size * kernel_size - 1u;

  // Define the n kernels and compute the filtered images.
  for (size_t i = 0u; i < n_kernels + 1u; ++i) {
    if (i == n_kernels / 2u) {
      continue;
    }
    cv::Mat kernel = cv::Mat::zeros(kernel_size, kernel_size, CV_32FC1);
    kernel.at<float>(i) = -1.0f;
    kernel.at<float>(n_kernels / 2u) = 1.0f;

    // Compute the filtered images.
    cv::Mat filtered_image(depth_map.size(), CV_32FC3);
    cv::filter2D(depth_map, filtered_image, CV_32FC3, kernel);

    // Calculate the norm over the three channels.
    std::vector<cv::Mat> channels(3);
    cv::split(filtered_image, channels);
    cv::Mat distance_map(depth_map.size(), CV_32FC1);
    if (params_.max_distance.ignore_nan_coordinates) {
      // Ignore nan values for the distance calculation.
      cv::Mat mask_0 = cv::Mat(channels[0] == channels[0]);
      cv::Mat mask_1 = cv::Mat(channels[1] == channels[1]);
      cv::Mat mask_2 = cv::Mat(channels[2] == channels[2]);
      mask_0.convertTo(mask_0, CV_32FC1);
      mask_1.convertTo(mask_1, CV_32FC1);
      mask_2.convertTo(mask_2, CV_32FC1);
      distance_map = mask_0.mul(channels[0].mul(channels[0])) +
                     mask_1.mul(channels[1].mul(channels[1])) +
                     mask_2.mul(channels[2].mul(channels[2]));
    } else {
      // If at least one of the coordinates is nan the distance will be nan.
      distance_map = channels[0].mul(channels[0]) +
                     channels[1].mul(channels[1]) +
                     channels[2].mul(channels[2]);
    }

    if (params_.max_distance.exclude_nan_as_max_distance) {
      cv::Mat mask = cv::Mat(distance_map == distance_map);
      mask.convertTo(mask, CV_32FC1);
      distance_map = mask.mul(distance_map);
    }
    // Individually set the maximum pixel value of the two matrices.
    cv::max(*max_distance_map, distance_map, *max_distance_map);
  }

  cv::sqrt(*max_distance_map, *max_distance_map);
  std::vector<cv::Mat> channels(3);
  cv::split(depth_map, channels);

  // Threshold the max_distance_map to get an edge map.
  if (params_.max_distance.use_threshold) {
    for (size_t i = 0u; i < depth_map.cols * depth_map.rows; ++i) {
      // Threshold the distance map based on Nguyen et al. (2012) noise model.
      // TODO(ff): Theta should be the angle between the normal and the camera
      // direction. (Here, a mean value is used, as suggested by Tateno et al.
      // (2016))
      static constexpr float theta = 30.f * CV_PI / 180.f;
      float z = (channels[2]).at<float>(i);
      float sigma_axial_noise =
          params_.max_distance.sensor_noise_param_1st_order +
          params_.max_distance.sensor_noise_param_2nd_order *
              (z - params_.max_distance.sensor_min_distance) *
              (z - params_.max_distance.sensor_min_distance) +
          params_.max_distance.sensor_noise_param_3rd_order / cv::sqrt(z) *
              theta * theta / (CV_PI / 2.0f - theta) * (CV_PI / 2.0f - theta);
      if (max_distance_map->at<float>(i) >
          sigma_axial_noise * params_.max_distance.noise_thresholding_factor) {
        max_distance_map->at<float>(i) = 1.0f;
      } else {
        max_distance_map->at<float>(i) = 0.0f;
      }
    }
  }
  if (params_.max_distance.display) {
    static const std::string kWindowName = "MaxDistanceMap";
    cv::namedWindow(kWindowName, cv::WINDOW_AUTOSIZE);
    cv::imshow(kWindowName, *max_distance_map);
    cv::waitKey(1);
  }
}

void DepthSegmenter::computeNormalMap(const cv::Mat& depth_map,
                                      cv::Mat* normal_map) {
  CHECK(!depth_map.empty());
  CHECK(depth_map.type() == CV_32FC3 &&
            (params_.normals.method == SurfaceNormalEstimationMethod::kFals ||
             params_.normals.method == SurfaceNormalEstimationMethod::kSri ||
             params_.normals.method ==
                 SurfaceNormalEstimationMethod::kDepthWindowFilter) ||
        (depth_map.type() == CV_32FC1 || depth_map.type() == CV_16UC1 ||
         depth_map.type() == CV_32FC3) &&
            params_.normals.method == SurfaceNormalEstimationMethod::kLinemod);
  CHECK_NOTNULL(normal_map);
  if (params_.normals.method !=
      SurfaceNormalEstimationMethod::kDepthWindowFilter) {
    rgbd_normals_(depth_map, *normal_map);
  } else {
    computeOwnNormals(params_.normals, depth_map, normal_map);
  }
  if (params_.normals.display) {
    static const std::string kWindowName = "NormalMap";
    cv::namedWindow(kWindowName, cv::WINDOW_AUTOSIZE);
    // Taking the negative values of the normal map, as all normals point in
    // negative z-direction.
    cv::imshow(kWindowName, -*normal_map);
    cv::waitKey(1);
  }
}

void DepthSegmenter::computeMinConvexityMap(const cv::Mat& depth_map,
                                            const cv::Mat& normal_map,
                                            cv::Mat* min_convexity_map) {
  CHECK(!depth_map.empty());
  CHECK(!normal_map.empty());
  CHECK_EQ(depth_map.type(), CV_32FC3);
  CHECK_EQ(normal_map.type(), CV_32FC3);
  CHECK_EQ(depth_map.size(), normal_map.size());
  CHECK_NOTNULL(min_convexity_map);
  CHECK_EQ(min_convexity_map->type(), CV_32FC1);
  CHECK_EQ(depth_map.size(), min_convexity_map->size());
  // Check if window_size is odd.
  CHECK_EQ(params_.min_convexity.window_size % 2, 1u);
  min_convexity_map->setTo(cv::Scalar(10.0f));

  const size_t kernel_size = params_.min_convexity.window_size +
                             (params_.min_convexity.step_size - 1u) *
                                 (params_.min_convexity.window_size - 1u);
  const size_t n_kernels =
      params_.min_convexity.window_size * params_.min_convexity.window_size -
      1u;
  // Define the n point-wise distance kernels and compute the filtered images.
  // The kernels for i look as follows (e.g. window_size = 5, i = 6):
  //     0  0  0  0  0
  //     0  1  0  0  0
  //     0  0 -1  0  0
  //     0  0  0  0  0
  //     0  0  0  0  0
  for (size_t i = 0u; i < n_kernels + 1u;
       i += static_cast<size_t>(i % kernel_size == kernel_size) * kernel_size +
            params_.min_convexity.step_size) {
    if (i == n_kernels / 2u) {
      continue;
    }
    cv::Mat difference_kernel =
        cv::Mat::zeros(kernel_size, kernel_size, CV_32FC1);
    difference_kernel.at<float>(i) = 1.0f;
    difference_kernel.at<float>(n_kernels / 2u) = -1.0f;

    // Compute the filtered images.
    cv::Mat difference_map(depth_map.size(), CV_32FC3);
    cv::filter2D(depth_map, difference_map, CV_32FC3, difference_kernel);

    // Calculate the dot product over the three channels of difference_map and
    // normal_map.
    cv::Mat difference_times_normal(depth_map.size(), CV_32FC3);
    difference_times_normal = difference_map.mul(-normal_map);
    std::vector<cv::Mat> channels(3);
    cv::split(difference_times_normal, channels);
    cv::Mat vector_projection(depth_map.size(), CV_32FC1);
    vector_projection = channels[0] + channels[1] + channels[2];

    // TODO(ff): Check if params_.min_convexity.mask_threshold should be
    // mid-point distance dependent.
    // maybe do something like:
    // std::vector<cv::Mat> depth_map_channels(3);
    // cv::split(depth_map, depth_map_channels);
    // vector_projection = vector_projection.mul(depth_map_channels[2]);

    cv::Mat concavity_mask(depth_map.size(), CV_32FC1);
    cv::Mat convexity_mask(depth_map.size(), CV_32FC1);

    // Split the projected vector images into convex and concave
    // regions/masks.
    constexpr float kMaxBinaryValue = 1.0f;
    cv::threshold(vector_projection, convexity_mask,
                  params_.min_convexity.mask_threshold, kMaxBinaryValue,
                  cv::THRESH_BINARY);
    cv::threshold(vector_projection, concavity_mask,
                  params_.min_convexity.mask_threshold, kMaxBinaryValue,
                  cv::THRESH_BINARY_INV);

    cv::Mat normal_kernel = cv::Mat::zeros(kernel_size, kernel_size, CV_32FC1);
    normal_kernel.at<float>(i) = 1.0f;

    cv::Mat filtered_normal_image = cv::Mat::zeros(normal_map.size(), CV_32FC3);
    cv::filter2D(normal_map, filtered_normal_image, CV_32FC3, normal_kernel);

    // TODO(ff): Create a function for this mulitplication and projections.
    cv::Mat normal_times_filtered_normal(depth_map.size(), CV_32FC3);
    normal_times_filtered_normal = normal_map.mul(filtered_normal_image);
    std::vector<cv::Mat> normal_channels(3);
    cv::split(normal_times_filtered_normal, normal_channels);
    cv::Mat normal_vector_projection(depth_map.size(), CV_32FC1);
    normal_vector_projection =
        normal_channels[0] + normal_channels[1] + normal_channels[2];
    normal_vector_projection = concavity_mask.mul(normal_vector_projection);

    cv::Mat convexity_map = cv::Mat::ones(depth_map.size(), CV_32FC1);
    convexity_map = convexity_mask + normal_vector_projection;

    // Individually set the minimum pixel value of the two matrices.
    cv::min(*min_convexity_map, convexity_map, *min_convexity_map);
  }

  if (params_.min_convexity.use_threshold) {
    constexpr float kMaxBinaryValue = 1.0f;
    cv::threshold(*min_convexity_map, *min_convexity_map,
                  params_.min_convexity.threshold, kMaxBinaryValue,
                  cv::THRESH_BINARY);
  }

  if (params_.min_convexity.use_morphological_opening) {
    cv::Mat element = cv::getStructuringElement(
        cv::MORPH_RECT,
        cv::Size(2u * params_.min_convexity.morphological_opening_size + 1u,
                 2u * params_.min_convexity.morphological_opening_size + 1u),
        cv::Point(params_.min_convexity.morphological_opening_size,
                  params_.min_convexity.morphological_opening_size));
    cv::morphologyEx(*min_convexity_map, *min_convexity_map, cv::MORPH_OPEN,
                     element);
  }

  if (params_.min_convexity.display) {
    static const std::string kWindowName = "MinConcavityMap";
    cv::namedWindow(kWindowName, cv::WINDOW_AUTOSIZE);
    cv::imshow(kWindowName, *min_convexity_map);
    cv::waitKey(1);
  }
}

void DepthSegmenter::computeFinalEdgeMap(const cv::Mat& convexity_map,
                                         const cv::Mat& distance_map,
                                         cv::Mat* edge_map) {
  CHECK(!convexity_map.empty());
  CHECK(!distance_map.empty());
  CHECK_EQ(convexity_map.type(), CV_32FC1);
  CHECK_EQ(distance_map.type(), CV_32FC1);
  CHECK_EQ(convexity_map.size(), distance_map.size());
  CHECK_NOTNULL(edge_map);
  if (params_.final_edge.use_morphological_opening) {
    cv::Mat element = cv::getStructuringElement(
        cv::MORPH_RECT,
        cv::Size(2u * params_.final_edge.morphological_opening_size + 1u,
                 2u * params_.final_edge.morphological_opening_size + 1u),
        cv::Point(params_.final_edge.morphological_opening_size,
                  params_.final_edge.morphological_opening_size));

    cv::morphologyEx(convexity_map, convexity_map, cv::MORPH_OPEN, element);
  }
  if (params_.final_edge.use_morphological_closing) {
    cv::Mat element = cv::getStructuringElement(
        cv::MORPH_RECT,
        cv::Size(2u * params_.final_edge.morphological_closing_size + 1u,
                 2u * params_.final_edge.morphological_closing_size + 1u),
        cv::Point(params_.final_edge.morphological_closing_size,
                  params_.final_edge.morphological_closing_size));
    cv::morphologyEx(distance_map, distance_map, cv::MORPH_CLOSE, element);
  }

  *edge_map = convexity_map - distance_map;
  // TODO(ff): Perform morphological operations (also) on edge_map.
  if (params_.final_edge.display) {
    static const std::string kWindowName = "FinalEdgeMap";
    cv::namedWindow(kWindowName, cv::WINDOW_AUTOSIZE);
    imshow(kWindowName, *edge_map);
    cv::waitKey(1);
  }
}

void DepthSegmenter::findBlobs(const cv::Mat& binary,
                               std::vector<std::vector<cv::Point2i>>* labels) {
  CHECK(!binary.empty());
  CHECK_EQ(binary.type(), CV_32FC1);
  CHECK_NOTNULL(labels)->clear();
  cv::Mat label_image;
  binary.convertTo(label_image, CV_32SC1);

  // Labels start at 2 as we use 0 for background and 1 for unlabled.
  size_t label_count = 2u;
  for (size_t y = 0u; y < label_image.rows; ++y) {
    for (size_t x = 0u; x < label_image.cols; ++x) {
      if (label_image.at<int>(y, x) != 1) {
        continue;
      }
      cv::Rect rect;
      cv::floodFill(label_image, cv::Point(x, y), label_count, &rect, 0, 0,
                    cv::FLOODFILL_FIXED_RANGE);
      std::vector<cv::Point2i> blob;
      size_t rect_size_y = rect.y + rect.height;
      size_t rect_size_x = rect.x + rect.width;
      for (size_t i = rect.y; i < rect_size_y; ++i) {
        for (size_t j = rect.x; j < rect_size_x; ++j) {
          if (label_image.at<int>(i, j) != label_count) {
            continue;
          }
          blob.push_back(cv::Point2i(j, i));
        }
      }
      if (blob.size() > 1u) {
        labels->push_back(blob);
        ++label_count;
      }
    }
  }
}

void DepthSegmenter::inpaintImage(const cv::Mat& image, cv::Mat* inpainted) {
  CHECK(false) << "THIS IS UNTESTED AND PROBABLY SOMEWHAT WRONG.";
  CHECK(!image.empty());
  CHECK_NOTNULL(inpainted);
  cv::Mat border_image;
  cv::Mat inpainted_8bit;
  double inpaint_radius = 3.0;
  int make_border = 1;
  cv::copyMakeBorder(image, border_image, make_border, make_border, make_border,
                     make_border, cv::BORDER_REPLICATE);
  border_image.convertTo(border_image, CV_8UC3, 255.0f);
  cv::inpaint(border_image, (border_image == border_image), inpainted_8bit,
              inpaint_radius, cv::INPAINT_TELEA);
  inpainted_8bit.convertTo(inpainted_8bit, CV_32FC3, 1.0f / 255.0f);
  *inpainted = inpainted_8bit(
      cv::Rect(make_border, make_border, image.cols, image.rows));
  cv::namedWindow("inpainted", CV_WINDOW_AUTOSIZE);
  cv::imshow("inpainted", *inpainted);
  cv::waitKey(1);
}

void DepthSegmenter::labelMap(const cv::Mat& depth_image,
                              const cv::Mat& edge_map, cv::Mat* labeled_map) {
  CHECK(!edge_map.empty());
  CHECK_EQ(edge_map.type(), CV_32FC1);
  CHECK_NOTNULL(labeled_map);
<<<<<<< HEAD

  cv::Mat output = cv::Mat::zeros(depth_image.size(), CV_8UC3);
  switch (params_.label.method) {
    case LabelMapMethod::kContour: {
      std::vector<std::vector<cv::Point>> contours;
      std::vector<cv::Vec4i> hierarchy;
      cv::Mat edge_map_8u;
      edge_map.convertTo(edge_map_8u, CV_8U);
      cv::findContours(edge_map_8u, contours, hierarchy, CV_RETR_TREE,
                       CV_CHAIN_APPROX_SIMPLE, cv::Point(0, 0));
      cv::Mat drawing = cv::Mat::zeros(output.size(), CV_8UC3);
      std::vector<cv::Point> approximate_shape;
      std::vector<cv::Scalar> colors;
      for (size_t i = 0u; i < contours.size(); i++) {
        colors.push_back(cv::Scalar(255 * (rand() / (1.0 + RAND_MAX)),
                                    255 * (rand() / (1.0 + RAND_MAX)),
                                    255 * (rand() / (1.0 + RAND_MAX))));
      }
      for (size_t i = 0u; i < contours.size(); i++) {
        double area = cv::contourArea(contours[i]);
        if (area < params_.label.min_size) {
          if (hierarchy[i][3] == -1) {
            // Assign black color to areas that have no parent contour.
            colors[i] = cv::Scalar(0, 0, 0);
          } else {
            // Assign the color of the parent contour.
            colors[i] = colors[hierarchy[i][3]];
          }
        }
      }
      for (size_t i = 0u; i < contours.size(); i++) {
        drawContours(output, contours, i, cv::Scalar(colors[i]), CV_FILLED);
      }
      break;
    }
    case LabelMapMethod::kFloodFill: {
      cv::Mat binary_edge_map;
      cv::threshold(edge_map, binary_edge_map, 0.0, 1.0, cv::THRESH_BINARY);
      std::vector<std::vector<cv::Point2i>> labels;
      findBlobs(binary_edge_map, &labels);
      // Randomly color the labels
      for (size_t i = 0u; i < labels.size(); ++i) {
        const unsigned char r = 255 * (rand() / (1.0 + RAND_MAX));
        const unsigned char g = 255 * (rand() / (1.0 + RAND_MAX));
        const unsigned char b = 255 * (rand() / (1.0 + RAND_MAX));
        cv::Vec3b color;
        if (labels[i].size() < params_.label.min_size) {
          color = cv::Vec3b(0, 0, 0);
        } else {
          color = cv::Vec3b(b, g, r);
        }
        for (size_t j = 0u; j < labels[i].size(); ++j) {
          const size_t x = labels[i][j].x;
          const size_t y = labels[i][j].y;
          output.at<cv::Vec3b>(y, x) = color;
        }
      }
      break;
=======
  cv::RNG rng(12345);
  cv::Mat binary_edge_map;

  std::vector<std::vector<cv::Point2i>> labels;
  constexpr float kEdgeMapThresholdValue = 0.0f;
  constexpr float kMaxBinaryValue = 1.0f;
  cv::threshold(edge_map, binary_edge_map, kEdgeMapThresholdValue,
                kMaxBinaryValue, cv::THRESH_BINARY);
  findBlobs(binary_edge_map, &labels);
  cv::Mat output = cv::Mat::zeros(binary_edge_map.size(), CV_8UC3);

  // Randomly color the labels
  for (size_t i = 0u; i < labels.size(); ++i) {
    unsigned char r = 255 * (rand() / (1.0 + RAND_MAX));
    unsigned char g = 255 * (rand() / (1.0 + RAND_MAX));
    unsigned char b = 255 * (rand() / (1.0 + RAND_MAX));

    for (size_t j = 0u; j < labels[i].size(); ++j) {
      int x = labels[i][j].x;
      int y = labels[i][j].y;

      output.at<cv::Vec3b>(y, x)[0] = b;
      output.at<cv::Vec3b>(y, x)[1] = g;
      output.at<cv::Vec3b>(y, x)[2] = r;
>>>>>>> 7c0d78b9
    }
  }

  if (params_.label.use_inpaint) {
    cv::Mat mask = cv::Mat::zeros(edge_map.size(), CV_8UC1);
    cv::Mat mask_edge = cv::Mat::zeros(edge_map.size(), CV_8UC1);
    cv::Mat gray_edge;
    cv::cvtColor(output, gray_edge, CV_BGR2GRAY);
    mask_edge = (gray_edge == 0);

    cv::Mat mask_depth = cv::Mat::zeros(depth_image.size(), CV_8UC1);
    mask_depth = (depth_image == depth_image);
    mask = mask_depth.mul(mask_edge);
    cv::inpaint(output, mask, output, 1.0, params_.label.inpaint_method);
  }

  if (params_.label.display) {
    static const std::string kWindowName = "LabelMap";
    cv::namedWindow(kWindowName, cv::WINDOW_AUTOSIZE);
    imshow(kWindowName, output);
    cv::waitKey(1);
  }
  *labeled_map = output;
}

}  // namespace depth_segmentation<|MERGE_RESOLUTION|>--- conflicted
+++ resolved
@@ -620,7 +620,6 @@
   CHECK(!edge_map.empty());
   CHECK_EQ(edge_map.type(), CV_32FC1);
   CHECK_NOTNULL(labeled_map);
-<<<<<<< HEAD
 
   cv::Mat output = cv::Mat::zeros(depth_image.size(), CV_8UC3);
   switch (params_.label.method) {
@@ -658,7 +657,10 @@
     }
     case LabelMapMethod::kFloodFill: {
       cv::Mat binary_edge_map;
-      cv::threshold(edge_map, binary_edge_map, 0.0, 1.0, cv::THRESH_BINARY);
+      constexpr float kEdgeMapThresholdValue = 0.0f;
+      constexpr float kMaxBinaryValue = 1.0f;
+      cv::threshold(edge_map, binary_edge_map, kEdgeMapThresholdValue,
+                    kMaxBinaryValue, cv::THRESH_BINARY);
       std::vector<std::vector<cv::Point2i>> labels;
       findBlobs(binary_edge_map, &labels);
       // Randomly color the labels
@@ -679,32 +681,6 @@
         }
       }
       break;
-=======
-  cv::RNG rng(12345);
-  cv::Mat binary_edge_map;
-
-  std::vector<std::vector<cv::Point2i>> labels;
-  constexpr float kEdgeMapThresholdValue = 0.0f;
-  constexpr float kMaxBinaryValue = 1.0f;
-  cv::threshold(edge_map, binary_edge_map, kEdgeMapThresholdValue,
-                kMaxBinaryValue, cv::THRESH_BINARY);
-  findBlobs(binary_edge_map, &labels);
-  cv::Mat output = cv::Mat::zeros(binary_edge_map.size(), CV_8UC3);
-
-  // Randomly color the labels
-  for (size_t i = 0u; i < labels.size(); ++i) {
-    unsigned char r = 255 * (rand() / (1.0 + RAND_MAX));
-    unsigned char g = 255 * (rand() / (1.0 + RAND_MAX));
-    unsigned char b = 255 * (rand() / (1.0 + RAND_MAX));
-
-    for (size_t j = 0u; j < labels[i].size(); ++j) {
-      int x = labels[i][j].x;
-      int y = labels[i][j].y;
-
-      output.at<cv::Vec3b>(y, x)[0] = b;
-      output.at<cv::Vec3b>(y, x)[1] = g;
-      output.at<cv::Vec3b>(y, x)[2] = r;
->>>>>>> 7c0d78b9
     }
   }
 
