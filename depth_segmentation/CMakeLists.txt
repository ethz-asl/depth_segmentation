--- conflicted
+++ resolved
@@ -7,12 +7,6 @@
 
 if(APPLE)
   catkin_simple()
-<<<<<<< HEAD
-  set(CMAKE_C_COMPILER clang-omp)
-  set(CMAKE_CXX_COMPILER clang-omp++)
-  set(CMAKE_C_FLAGS "${CMAKE_C_FLAGS} -fopenmp")
-  set(CMAKE_CXX_FLAGS "${CMAKE_CXX_FLAGS} -fopenmp")
-=======
   set(LLVM_PATH "/usr/local/opt/llvm")
   find_package(LLVM HINTS ${LLVM_PATH}/lib/cmake/llvm)
   if (LLVM_FOUND)
@@ -24,7 +18,6 @@
   else()
     message(STATUS "LLVM not found, building without omp support.")
   endif()
->>>>>>> 896e6fe1
 else()
   catkin_simple(ALL_DEPS_REQUIRED)
   if(${CMAKE_CXX_COMPILER_ID} STREQUAL Clang)
