--- conflicted
+++ resolved
@@ -20,14 +20,8 @@
     depth_camera_.initialize(480u, 640u, CV_32FC1, camera_matrix);
     params_.min_convexity.window_size = 3u;
     depth_segmenter_.initialize();
-<<<<<<< HEAD
-    params_.normals.method = SurfaceNormalEstimationMethod::kOwn;
+    params_.normals.method = SurfaceNormalEstimationMethod::kDepthWindowFilter;
     params_.normals.window_size = 3u;
-=======
-    surface_normal_params_.method =
-        SurfaceNormalEstimationMethod::kDepthWindowFilter;
-    surface_normal_params_.window_size = 3u;
->>>>>>> b20e90f8
   }
   virtual ~DepthSegmentationTest() {}
   virtual void SetUp() {}
